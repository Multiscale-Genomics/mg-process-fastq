# See the NOTICE file distributed with this work for additional information
# regarding copyright ownership.

# Licensed under the Apache License, Version 2.0 (the "License");
# you may not use this file except in compliance with the License.
# You may obtain a copy of the License at

#     http://www.apache.org/licenses/LICENSE-2.0

# Unless required by applicable law or agreed to in writing, software
# distributed under the License is distributed on an "AS IS" BASIS,
# WITHOUT WARRANTIES OR CONDITIONS OF ANY KIND, either express or implied.
# See the License for the specific language governing permissions and
# limitations under the License.

language: python

os: linux

python:
    - "2.7"
<<<<<<< HEAD
    - "3.6"
=======
    #- "3.6.3"
>>>>>>> 4ba1d5b4

cache:
    directories:
        - $HOME/.cache/pip
        - ${HOME}/lib

before_cache:
    - rm -f $HOME/.cache/pip/log/debug.log

env:
    matrix:
        - TESTENV=docs
        - TESTENV=code
        - TESTENV=wgbs_code_1
        - TESTENV=wgbs_code_2
        - TESTENV=pylint

addons:
    apt:
        packages:
            #system environment
            - make
            - python-dev
            - build-essential
            - libssl-dev
            - zlib1g-dev
            - libbz2-dev
            - libreadline-dev
            - libsqlite3-dev
            - libtiff5-dev
            - libjpeg8-dev
            - libfreetype6-dev
            - liblcms2-dev
            - libwebp-dev
            - tcl8.6-dev
            - tk8.6-dev
            - python-tk
            - wget
            - curl
            - llvm
            - libncurses5-dev
            - libncursesw5-dev
            - xz-utils
            - tk-dev
            - mcl
            - libgtk2.0-dev
            - libcurl4-gnutls-dev
            - unzip
            - liblzma-dev
            - libtool
            - pigz
            - tree

# env:
#   - COVERALLS=false

before_install:
    - pwd
    - ls /usr/lib/
    - mkdir -p ${HOME}/bin
    - mkdir -p ${HOME}/lib
    - mkdir -p ${HOME}/code
    - mkdir -p ${HOME}/R
    - lsb_release -a

    # Install the latest version of R
    - sudo apt-key adv --keyserver keyserver.ubuntu.com --recv-keys E084DAB9
    - echo "deb http://cran.r-project.org/bin/linux/ubuntu trusty/" | sudo tee -a /etc/apt/sources.list
    - sudo apt-get update -qq

    - cd ${HOME}/build/Multiscale-Genomics/mg-process-fastq
    - sudo chmod +x scripts/travis/includeMAC2.sh
    - sudo chmod +x scripts/travis/includeTADbit.sh
    - sudo chmod +x scripts/travis/install_wgbs_code.sh

    - if [[ "$TESTENV" == "code" ]]; then sudo apt-get install r-base-core; fi
    - if [[ "$TESTENV" == "code" ]]; then sudo apt-get install python-rpy2; fi
    - if [[ "$TESTENV" == "code" ]]; then sudo ./scripts/travis/install_code_test_dependencies.sh; fi
    - if [[ "$TESTENV" == "code" ]]; then pip install Cython; fi
    - if [[ "$TESTENV" == "code" ]]; then ./scripts/travis/includeMAC2.sh; fi
    - if [[ "$TESTENV" == "code" ]]; then ./scripts/travis/includeTADbit.sh; fi
    - if [[ "$TESTENV" == "wgbs_code_1" ]]; then sudo ./scripts/travis/install_wgbs_code.sh; fi
    - if [[ "$TESTENV" == "wgbs_code_2" ]]; then sudo ./scripts/travis/install_wgbs_code.sh; fi
    - if [[ "$TESTENV" == "pylint" ]]; then ./scripts/travis/includeMAC2.sh; fi
    - if [[ "$TESTENV" == "pylint" ]]; then ./scripts/travis/includeTADbit.sh; fi

services:
    - docker

install:
    # libtbb-dev did not seem to be installing correctly without using sudo
    - sudo apt-get install libtbb-dev

    # Install APIs and Pipelines
    - cd ${HOME}/build/Multiscale-Genomics/mg-process-fastq
    - git status
    - pip install --upgrade -e .
    - pip install -r requirements.txt

    - if [[ "$TESTENV" == "code" ]]; then pip install cutadapt; fi
    - if [[ "$TESTENV" == "docs" ]]; then pip install sphinx; fi
    # Fixed version so that it matches the numpy version required by h5py
    - if [[ "$TESTENV" == "docs" ]]; then pip install --upgrade numpy==1.14; fi
    - if [[ "$TESTENV" == "pylint" ]]; then pip install pylint; fi

    # Install BSseeker
    - cd ${HOME}/lib
    - if [[ ! -d "BSseeker2" ]]; then git clone https://github.com/BSSeeker/BSseeker2.git; fi

    - cd ${HOME}/build/Multiscale-Genomics/mg-process-fastq
    - ln -s ${HOME}/lib/BSseeker2/bs_align bs_align
    - ln -s ${HOME}/lib/BSseeker2/bs_index bs_index
    - ln -s ${HOME}/lib/BSseeker2/bs_utils bs_utils
    - ln -s ${HOME}/lib/BSseeker2/FilterReads.py FilterReads.py

before_script:
    - cd ${HOME}/bin

    - ln -s ${HOME}/lib/FastQC/fastqc
    - ln -s ${HOME}/lib/TrimGalore-0.4.3/trim_galore trim_galore

    - ln -s ${HOME}/lib/bedtools2/bin/bedtools bedtools

    - ln -s ${HOME}/lib/bedToBigBed bedToBigBed
    - ln -s ${HOME}/lib/wigToBigWig wigToBigWig
    - ln -s ${HOME}/lib/kallisto_linux-v0.43.1/kallisto kallisto

    - ln -s ${HOME}/build/Multiscale-Genomics/mg-process-fastq/scripts/iNPS iNPS

    - ln -s ${HOME}/lib/bwa/bwa bwa

    - ln -s ${HOME}/lib/bowtie2-2.3.4-linux-x86_64/bowtie2 bowtie2
    - ln -s ${HOME}/lib/bowtie2-2.3.4-linux-x86_64/bowtie2-align-s bowtie2-align-s
    - ln -s ${HOME}/lib/bowtie2-2.3.4-linux-x86_64/bowtie2-align-l bowtie2-align-l
    - ln -s ${HOME}/lib/bowtie2-2.3.4-linux-x86_64/bowtie2-build bowtie2-build
    - ln -s ${HOME}/lib/bowtie2-2.3.4-linux-x86_64/bowtie2-build-s bowtie2-build-s
    - ln -s ${HOME}/lib/bowtie2-2.3.4-linux-x86_64/bowtie2-build-l bowtie2-build-l
    - ln -s ${HOME}/lib/bowtie2-2.3.4-linux-x86_64/bowtie2-inspect bowtie2-inspect
    - ln -s ${HOME}/lib/bowtie2-2.3.4-linux-x86_64/bowtie2-inspect-s bowtie2-inspect-s
    - ln -s ${HOME}/lib/bowtie2-2.3.4-linux-x86_64/bowtie2-inspect-l bowtie2-inspect-l

    - ln -s ${HOME}/lib/gemtools-1.7.1-core2/bin/gem-2-bed gem-2-bed
    - ln -s ${HOME}/lib/gemtools-1.7.1-core2/bin/gem-2-gem gem-2-gem
    - ln -s ${HOME}/lib/gemtools-1.7.1-core2/bin/gem-2-sam gem-2-sam
    - ln -s ${HOME}/lib/gemtools-1.7.1-core2/bin/gem-2-wig gem-2-wig
    - ln -s ${HOME}/lib/gemtools-1.7.1-core2/bin/gem-indexer gem-indexer
    - ln -s ${HOME}/lib/gemtools-1.7.1-core2/bin/gem-indexer_bwt-dna gem-indexer_bwt-dna
    - ln -s ${HOME}/lib/gemtools-1.7.1-core2/bin/gem-indexer_fasta2meta+cont gem-indexer_fasta2meta+cont
    - ln -s ${HOME}/lib/gemtools-1.7.1-core2/bin/gem-indexer_generate gem-indexer_generate
    - ln -s ${HOME}/lib/gemtools-1.7.1-core2/bin/gem-info gem-info
    - ln -s ${HOME}/lib/gemtools-1.7.1-core2/bin/gem-mapper gem-mapper
    - ln -s ${HOME}/lib/gemtools-1.7.1-core2/bin/gemtools gemtools

    - ln -s ${HOME}/lib/htslib/bin/bgzip bgzip
    - ln -s ${HOME}/lib/htslib/bin/htsfile htsfile
    - ln -s ${HOME}/lib/htslib/bin/tabix tabix

    - ln -s ${HOME}/lib/samtools/bin/ace2sam ace2sam
    - ln -s ${HOME}/lib/samtools/bin/blast2sam.pl blast2sam.pl
    - ln -s ${HOME}/lib/samtools/bin/bowtie2sam.pl bowtie2sam.pl
    - ln -s ${HOME}/lib/samtools/bin/export2sam.pl export2sam.pl
    - ln -s ${HOME}/lib/samtools/bin/interpolate_sam.pl interpolate_sam.pl
    - ln -s ${HOME}/lib/samtools/bin/maq2sam-long maq2sam-long
    - ln -s ${HOME}/lib/samtools/bin/maq2sam-short maq2sam-short
    - ln -s ${HOME}/lib/samtools/bin/md5fa md5fa
    - ln -s ${HOME}/lib/samtools/bin/md5sum-lite md5sum-lite
    - ln -s ${HOME}/lib/samtools/bin/novo2sam.pl novo2sam.pl
    - ln -s ${HOME}/lib/samtools/bin/plot-bamstats plot-bamstats
    - ln -s ${HOME}/lib/samtools/bin/psl2sam.pl psl2sam.pl
    - ln -s ${HOME}/lib/samtools/bin/sam2vcf.pl sam2vcf.pl
    - ln -s ${HOME}/lib/samtools/bin/samtools samtools
    - ln -s ${HOME}/lib/samtools/bin/samtools.pl samtools.pl
    - ln -s ${HOME}/lib/samtools/bin/seq_cache_populate.pl seq_cache_populate.pl
    - ln -s ${HOME}/lib/samtools/bin/soap2sam.pl soap2sam.pl
    - ln -s ${HOME}/lib/samtools/bin/varfilter.py varfilter.py
    - ln -s ${HOME}/lib/samtools/bin/wgsim wgsim
    - ln -s ${HOME}/lib/samtools/bin/wgsim_eval.pl wgsim_eval.pl
    - ln -s ${HOME}/lib/samtools/bin/zoom2sam.pl zoom2sam.pl

    - cd ${HOME}/build/Multiscale-Genomics/mg-process-fastq

    # - echo "R_LIB=${HOME}/R" > ${HOME}/.Renviron
    # - echo "options(repos = c(CRAN = 'http://mirrors.ebi.ac.uk/CRAN/'))" > ${HOME}/.Rprofile
    # - echo ".libPaths('~/R')" >> ${HOME}/.Rprofile
    # - echo 'message("Using library:", .libPaths()[1])' >> ${HOME}/.Rprofile
    # - Rscript scripts/install_packages.R


    - cd ${HOME}/build/Multiscale-Genomics/mg-process-fastq
    - docker run -p 80:80 --name biobambamcontainer multiscalegenomics/mgprocessfastq:biobambamimage
    - pwd

    - cd ${HOME}/build/Multiscale-Genomics/mg-process-fastq
    - chmod +x shims/*
    - export PATH="$PWD/shims:$PATH"
    - docker ps -a

    - cd ${HOME}/build/Multiscale-Genomics/mg-process-fastq
    - chmod +x scripts/travis/harness.sh
    - chmod +x scripts/travis/wgbs_harness.sh
    - chmod +x scripts/travis/docs_harness.sh
    - chmod +x scripts/travis/pylint_harness.sh
    - ls tests/data/
    - git status

    - export PATH="${HOME}/bin:$PATH"

script:
    - if [[ "$TESTENV" == "code" ]]; then ./scripts/travis/harness.sh; fi
    - if [[ "$TESTENV" == "wgbs_code_1" ]]; then ./scripts/travis/wgbs_harness.sh; fi
    - if [[ "$TESTENV" == "wgbs_code_2" ]]; then ./scripts/travis/wgbs_harness.sh; fi
    - if [[ "$TESTENV" == "docs" ]]; then ./scripts/travis/docs_harness.sh; fi
    - if [[ "$TESTENV" == "pylint" ]]; then ./scripts/travis/pylint_harness.sh; fi
<|MERGE_RESOLUTION|>--- conflicted
+++ resolved
@@ -19,11 +19,7 @@
 
 python:
     - "2.7"
-<<<<<<< HEAD
     - "3.6"
-=======
-    #- "3.6.3"
->>>>>>> 4ba1d5b4
 
 cache:
     directories:

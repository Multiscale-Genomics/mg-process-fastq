# See the NOTICE file distributed with this work for additional information
# regarding copyright ownership.

# Licensed under the Apache License, Version 2.0 (the "License");
# you may not use this file except in compliance with the License.
# You may obtain a copy of the License at

#     http://www.apache.org/licenses/LICENSE-2.0

# Unless required by applicable law or agreed to in writing, software
# distributed under the License is distributed on an "AS IS" BASIS,
# WITHOUT WARRANTIES OR CONDITIONS OF ANY KIND, either express or implied.
# See the License for the specific language governing permissions and
# limitations under the License.

language: python

os: linux

python:
    - "2.7.12"
    #- "3.6.3"

cache:
    directories:
        - $HOME/.cache/pip
        - ${HOME}/lib
        - ${HOME}/R

before_cache:
    - rm -f $HOME/.cache/pip/log/debug.log

env:
    matrix:
        - TESTENV=docs
        - TESTENV=code
<<<<<<< HEAD
        - TESTENV=rcode
        - TESTENV=wgbs_code
=======
        - TESTENV=wgbs_code_1
        - TESTENV=wgbs_code_2
>>>>>>> 97ec09d7
        - TESTENV=pylint

addons:
    apt:
        packages:
            #system environment
            - make
            - python-dev
            - build-essential
            - libssl-dev
            - zlib1g-dev
            - libbz2-dev
            - libreadline-dev
            - libsqlite3-dev
            - libtiff5-dev
            - libjpeg8-dev
            - libfreetype6-dev
            - liblcms2-dev
            - libwebp-dev
            - tcl8.6-dev
            - tk8.6-dev
            - python-tk
            - wget
            - curl
            - llvm
            - libncurses5-dev
            - libncursesw5-dev
            - xz-utils
            - tk-dev
            - mcl
            - libgtk2.0-dev
            - libcurl4-gnutls-dev
            - unzip
            - liblzma-dev
            - libtool
            - pigz
            - tree

# env:
#   - COVERALLS=false

before_install:
    - pwd
    - ls /usr/lib/
    - mkdir -p ${HOME}/bin
    - mkdir -p ${HOME}/lib
    - mkdir -p ${HOME}/code
    - mkdir -p ${HOME}/R
    - lsb_release -a

    # Install the latest version of R
    - sudo apt-key adv --keyserver keyserver.ubuntu.com --recv-keys E084DAB9
    - echo "deb http://cran.r-project.org/bin/linux/ubuntu trusty/" | sudo tee -a /etc/apt/sources.list
    - sudo apt-get update -qq

    - cd ${HOME}/build/Multiscale-Genomics/mg-process-fastq
    - sudo chmod +x scripts/travis/includeMAC2.sh
    - sudo chmod +x scripts/travis/includeTADbit.sh
    - sudo chmod +x scripts/travis/install_r_code.sh
    - sudo chmod +x scripts/travis/install_wgbs_code.sh

    - if [[ "$TESTENV" == "rcode" ]]; then sudo apt-get install r-base-core; fi
    - if [[ "$TESTENV" == "rcode" ]]; then sudo apt-get install python-rpy2; fi
    - if [[ "$TESTENV" == "rcode" ]]; then sudo ./scripts/travis/install_r_code.sh; fi
    - if [[ "$TESTENV" == "code" ]]; then sudo ./scripts/travis/install_code_test_dependencies.sh; fi
    - if [[ "$TESTENV" == "code" ]]; then ./scripts/travis/includeMAC2.sh; fi
    - if [[ "$TESTENV" == "code" ]]; then ./scripts/travis/includeTADbit.sh; fi
    - if [[ "$TESTENV" == "wgbs_code_1" ]]; then sudo ./scripts/travis/install_wgbs_code.sh; fi
    - if [[ "$TESTENV" == "wgbs_code_2" ]]; then sudo ./scripts/travis/install_wgbs_code.sh; fi
    - if [[ "$TESTENV" == "pylint" ]]; then ./scripts/travis/includeMAC2.sh; fi
    - if [[ "$TESTENV" == "pylint" ]]; then ./scripts/travis/includeTADbit.sh; fi

services:
    - docker

install:
    # libtbb-dev did not seem to be installing correctly without using sudo
    - sudo apt-get install libtbb-dev

    # Install APIs and Pipelines
    - cd ${HOME}/build/Multiscale-Genomics/mg-process-fastq
    - git status
    - pip install --upgrade -e .
    - pip install -r requirements.txt

    # Fixed version due to errors in 1.7.3
    # TODO test when 1.7.4 is available
    - if [[ "$TESTENV" == "code" ]]; then pip install cutadapt; fi
    - if [[ "$TESTENV" == "docs" ]]; then pip install sphinx==1.7.2; fi
    - if [[ "$TESTENV" == "pylint" ]]; then pip install pylint; fi

    # Install BSseeker
    - cd ${HOME}/lib
    - if [[ ! -d "BSseeker2" ]]; then git clone https://github.com/BSSeeker/BSseeker2.git; fi

    - cd ${HOME}/build/Multiscale-Genomics/mg-process-fastq
    - ln -s ${HOME}/lib/BSseeker2/bs_align bs_align
    - ln -s ${HOME}/lib/BSseeker2/bs_index bs_index
    - ln -s ${HOME}/lib/BSseeker2/bs_utils bs_utils
    - ln -s ${HOME}/lib/BSseeker2/FilterReads.py FilterReads.py

before_script:
    - cd ${HOME}/bin

    - ln -s ${HOME}/lib/FastQC/fastqc
    - ln -s ${HOME}/lib/TrimGalore-0.4.3/trim_galore trim_galore

    - ln -s ${HOME}/lib/bedtools2/bin/bedtools bedtools

    - ln -s ${HOME}/lib/bedToBigBed bedToBigBed
    - ln -s ${HOME}/lib/wigToBigWig wigToBigWig
    - ln -s ${HOME}/lib/kallisto_linux-v0.43.1/kallisto kallisto

    - ln -s ${HOME}/build/Multiscale-Genomics/mg-process-fastq/scripts/iNPS iNPS

    - ln -s ${HOME}/lib/bwa/bwa bwa

    - ln -s ${HOME}/lib/bowtie2-2.3.4-linux-x86_64/bowtie2 bowtie2
    - ln -s ${HOME}/lib/bowtie2-2.3.4-linux-x86_64/bowtie2-align-s bowtie2-align-s
    - ln -s ${HOME}/lib/bowtie2-2.3.4-linux-x86_64/bowtie2-align-l bowtie2-align-l
    - ln -s ${HOME}/lib/bowtie2-2.3.4-linux-x86_64/bowtie2-build bowtie2-build
    - ln -s ${HOME}/lib/bowtie2-2.3.4-linux-x86_64/bowtie2-build-s bowtie2-build-s
    - ln -s ${HOME}/lib/bowtie2-2.3.4-linux-x86_64/bowtie2-build-l bowtie2-build-l
    - ln -s ${HOME}/lib/bowtie2-2.3.4-linux-x86_64/bowtie2-inspect bowtie2-inspect
    - ln -s ${HOME}/lib/bowtie2-2.3.4-linux-x86_64/bowtie2-inspect-s bowtie2-inspect-s
    - ln -s ${HOME}/lib/bowtie2-2.3.4-linux-x86_64/bowtie2-inspect-l bowtie2-inspect-l

    - ln -s ${HOME}/lib/gemtools-1.7.1-core2/bin/gem-2-bed gem-2-bed
    - ln -s ${HOME}/lib/gemtools-1.7.1-core2/bin/gem-2-gem gem-2-gem
    - ln -s ${HOME}/lib/gemtools-1.7.1-core2/bin/gem-2-sam gem-2-sam
    - ln -s ${HOME}/lib/gemtools-1.7.1-core2/bin/gem-2-wig gem-2-wig
    - ln -s ${HOME}/lib/gemtools-1.7.1-core2/bin/gem-indexer gem-indexer
    - ln -s ${HOME}/lib/gemtools-1.7.1-core2/bin/gem-indexer_bwt-dna gem-indexer_bwt-dna
    - ln -s ${HOME}/lib/gemtools-1.7.1-core2/bin/gem-indexer_fasta2meta+cont gem-indexer_fasta2meta+cont
    - ln -s ${HOME}/lib/gemtools-1.7.1-core2/bin/gem-indexer_generate gem-indexer_generate
    - ln -s ${HOME}/lib/gemtools-1.7.1-core2/bin/gem-info gem-info
    - ln -s ${HOME}/lib/gemtools-1.7.1-core2/bin/gem-mapper gem-mapper
    - ln -s ${HOME}/lib/gemtools-1.7.1-core2/bin/gemtools gemtools

    - ln -s ${HOME}/lib/htslib/bin/bgzip bgzip
    - ln -s ${HOME}/lib/htslib/bin/htsfile htsfile
    - ln -s ${HOME}/lib/htslib/bin/tabix tabix

    - ln -s ${HOME}/lib/samtools/bin/ace2sam ace2sam
    - ln -s ${HOME}/lib/samtools/bin/blast2sam.pl blast2sam.pl
    - ln -s ${HOME}/lib/samtools/bin/bowtie2sam.pl bowtie2sam.pl
    - ln -s ${HOME}/lib/samtools/bin/export2sam.pl export2sam.pl
    - ln -s ${HOME}/lib/samtools/bin/interpolate_sam.pl interpolate_sam.pl
    - ln -s ${HOME}/lib/samtools/bin/maq2sam-long maq2sam-long
    - ln -s ${HOME}/lib/samtools/bin/maq2sam-short maq2sam-short
    - ln -s ${HOME}/lib/samtools/bin/md5fa md5fa
    - ln -s ${HOME}/lib/samtools/bin/md5sum-lite md5sum-lite
    - ln -s ${HOME}/lib/samtools/bin/novo2sam.pl novo2sam.pl
    - ln -s ${HOME}/lib/samtools/bin/plot-bamstats plot-bamstats
    - ln -s ${HOME}/lib/samtools/bin/psl2sam.pl psl2sam.pl
    - ln -s ${HOME}/lib/samtools/bin/sam2vcf.pl sam2vcf.pl
    - ln -s ${HOME}/lib/samtools/bin/samtools samtools
    - ln -s ${HOME}/lib/samtools/bin/samtools.pl samtools.pl
    - ln -s ${HOME}/lib/samtools/bin/seq_cache_populate.pl seq_cache_populate.pl
    - ln -s ${HOME}/lib/samtools/bin/soap2sam.pl soap2sam.pl
    - ln -s ${HOME}/lib/samtools/bin/varfilter.py varfilter.py
    - ln -s ${HOME}/lib/samtools/bin/wgsim wgsim
    - ln -s ${HOME}/lib/samtools/bin/wgsim_eval.pl wgsim_eval.pl
    - ln -s ${HOME}/lib/samtools/bin/zoom2sam.pl zoom2sam.pl

    - cd ${HOME}/build/Multiscale-Genomics/mg-process-fastq

    # - echo "R_LIB=${HOME}/R" > ${HOME}/.Renviron
    # - echo "options(repos = c(CRAN = 'http://mirrors.ebi.ac.uk/CRAN/'))" > ${HOME}/.Rprofile
    # - echo ".libPaths('~/R')" >> ${HOME}/.Rprofile
    # - echo 'message("Using library:", .libPaths()[1])' >> ${HOME}/.Rprofile
    # - if [[ "$TESTENV" == "code" ]]; then Rscript scripts/install_packages.R; fi

    - echo "R_LIB=${HOME}/R" > ${HOME}/.Renviron
    - echo "options(repos = c(CRAN = 'http://mirrors.ebi.ac.uk/CRAN/'))" > ${HOME}/.Rprofile
    - echo ".libPaths('~/R')" >> ${HOME}/.Rprofile
    - echo 'message("Using library:", .libPaths()[1])' >> ${HOME}/.Rprofile
    - if [[ "$TESTENV" == "rcode" ]]; then Rscript scripts/install_sleuth.R; fi


    - cd ${HOME}/build/Multiscale-Genomics/mg-process-fastq
    - docker run -p 80:80 --name biobambamcontainer multiscalegenomics/mgprocessfastq:biobambamimage
    - pwd

    - cd ${HOME}/build/Multiscale-Genomics/mg-process-fastq
    - chmod +x shims/*
    - export PATH="$PWD/shims:$PATH"
    - docker ps -a

    - cd ${HOME}/build/Multiscale-Genomics/mg-process-fastq
    - chmod +x scripts/travis/harness.sh
    - chmod +x scripts/travis/r_harness.sh
    - chmod +x scripts/travis/wgbs_harness.sh
    - chmod +x scripts/travis/docs_harness.sh
    - chmod +x scripts/travis/pylint_harness.sh
    - ls tests/data/
    - git status

    - export PATH="${HOME}/bin:$PATH"

script:
    - if [[ "$TESTENV" == "rcode" ]]; then ./scripts/travis/r_harness.sh; fi
    - if [[ "$TESTENV" == "code" ]]; then ./scripts/travis/harness.sh; fi
    - if [[ "$TESTENV" == "wgbs_code_1" ]]; then ./scripts/travis/wgbs_harness.sh; fi
    - if [[ "$TESTENV" == "wgbs_code_2" ]]; then ./scripts/travis/wgbs_harness.sh; fi
    - if [[ "$TESTENV" == "docs" ]]; then ./scripts/travis/docs_harness.sh; fi
    - if [[ "$TESTENV" == "pylint" ]]; then ./scripts/travis/pylint_harness.sh; fi
<|MERGE_RESOLUTION|>--- conflicted
+++ resolved
@@ -34,13 +34,9 @@
     matrix:
         - TESTENV=docs
         - TESTENV=code
-<<<<<<< HEAD
         - TESTENV=rcode
-        - TESTENV=wgbs_code
-=======
         - TESTENV=wgbs_code_1
         - TESTENV=wgbs_code_2
->>>>>>> 97ec09d7
         - TESTENV=pylint
 
 addons:

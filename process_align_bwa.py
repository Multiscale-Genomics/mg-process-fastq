#!/usr/bin/env python

"""
.. See the NOTICE file distributed with this work for additional information
   regarding copyright ownership.

   Licensed under the Apache License, Version 2.0 (the "License");
   you may not use this file except in compliance with the License.
   You may obtain a copy of the License at

       http://www.apache.org/licenses/LICENSE-2.0

   Unless required by applicable law or agreed to in writing, software
   distributed under the License is distributed on an "AS IS" BASIS,
   WITHOUT WARRANTIES OR CONDITIONS OF ANY KIND, either express or implied.
   See the License for the specific language governing permissions and
   limitations under the License.
"""

from __future__ import print_function

import argparse

from basic_modules.workflow import Workflow
from utils import logger

from tool.bwa_aligner import bwaAlignerTool


# ------------------------------------------------------------------------------

class process_bwa(Workflow):
    """
    Functions for aligning FastQ files with BWA
    """

    def __init__(self, configuration=None):
        """
        Initialise the class

        Parameters
        ----------
        configuration : dict
            a dictionary containing parameters that define how the operation
            should be carried out, which are specific to each Tool.
        """
        logger.info("Processing BWA Aligner")
        if configuration is None:
            configuration = {}

        self.configuration.update(configuration)

    def run(self, input_files, metadata, output_files):
        """
        Main run function for aligning FastQ reads with BWA.

        Currently this can only handle a single data file and a single
        background file.

        Parameters
        ----------
        input_files : dict
            Location of the initial input files required by the workflow

            genome : str
                Genome FASTA file

            index : str
                Location of the BWA archived index files

            loc : str
                Location of the FASTQ reads files

            fastq2 : str
                [OPTIONAL] Location of the FASTQ reads file for paired end data

        metadata : dict
            Input file meta data associated with their roles

            genome : str
            index : str
            loc : str
            fastq2 : str
        output_files : dict
            Output file locations

            bam : str
                Output bam file location

        Returns
        -------
        output_files : dict
            Output file locations associated with their roles, for the output

            bam : str
                Aligned FASTQ short read file locations
        output_metadata : dict
            Output metadata for the associated files in output_files

            bam : Metadata
        """
        output_files_generated = {}
        output_metadata = {}

        logger.info("PROCESS ALIGNMENT - DEFINED OUTPUT:", output_files["bam"])

        if "genome_public" in input_files:
            align_input_files = remap(
                input_files, genome="genome_public", loc="loc", index="index_public")
            align_input_file_meta = remap(
                metadata, genome="genome_public", loc="loc", index="index_public")
        else:
            align_input_files = remap(input_files, "genome", "loc", "index")
            align_input_file_meta = remap(metadata, "genome", "loc", "index")

        bwa = bwaAlignerTool(self.configuration)

        logger.progress("BWA ALN Aligner", status="RUNNING")
        bwa_files, bwa_meta = bwa.run(
<<<<<<< HEAD
            align_input_files, align_input_file_meta, {"output": output_files["bam"]}
=======
            input_files,
            metadata,
            {"output": output_files["bam"]}
>>>>>>> 0475d51e
        )
        logger.progress("BWA ALN Aligner", status="DONE")

        try:
            output_files_generated["bam"] = bwa_files["bam"]
            output_metadata["bam"] = bwa_meta["bam"]

            tool_name = output_metadata['bam'].meta_data['tool']
            output_metadata['bam'].meta_data['tool_description'] = tool_name
            output_metadata['bam'].meta_data['tool'] = "process_bwa"
        except KeyError:
            logger.fatal("BWA aligner failed")

        return output_files_generated, output_metadata


# ------------------------------------------------------------------------------

def main_json(config, in_metadata, out_metadata):
    """
    Alternative main function
    -------------

    This function launches the app using configuration written in
    two json files: config.json and input_metadata.json.
    """
    # 1. Instantiate and launch the App
    print("1. Instantiate and launch the App")
    from apps.jsonapp import JSONApp
    app = JSONApp()
    result = app.launch(process_bwa,
                        config,
                        in_metadata,
                        out_metadata)

    # 2. The App has finished
    print("2. Execution finished; see " + out_metadata)

    return result


# ------------------------------------------------------------------------------

if __name__ == "__main__":

    # Set up the command line parameters
    PARSER = argparse.ArgumentParser(description="BWA Alignment")
    PARSER.add_argument(
        "--config", help="Configuration file")
    PARSER.add_argument(
        "--in_metadata", help="Location of input metadata file")
    PARSER.add_argument(
        "--out_metadata", help="Location of output metadata file")
    PARSER.add_argument(
        "--local", action="store_const", const=True, default=False)

    # Get the matching parameters from the command line
    ARGS = PARSER.parse_args()

    CONFIG = ARGS.config
    IN_METADATA = ARGS.in_metadata
    OUT_METADATA = ARGS.out_metadata
    LOCAL = ARGS.local

    if LOCAL:
        import sys
        sys._run_from_cmdl = True  # pylint: disable=protected-access

    RESULTS = main_json(CONFIG, IN_METADATA, OUT_METADATA)

    print(RESULTS)<|MERGE_RESOLUTION|>--- conflicted
+++ resolved
@@ -117,13 +117,7 @@
 
         logger.progress("BWA ALN Aligner", status="RUNNING")
         bwa_files, bwa_meta = bwa.run(
-<<<<<<< HEAD
             align_input_files, align_input_file_meta, {"output": output_files["bam"]}
-=======
-            input_files,
-            metadata,
-            {"output": output_files["bam"]}
->>>>>>> 0475d51e
         )
         logger.progress("BWA ALN Aligner", status="DONE")
 

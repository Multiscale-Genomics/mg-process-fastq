#!/usr/bin/env python

"""
.. See the NOTICE file distributed with this work for additional information
   regarding copyright ownership.

   Licensed under the Apache License, Version 2.0 (the "License");
   you may not use this file except in compliance with the License.
   You may obtain a copy of the License at

       http://www.apache.org/licenses/LICENSE-2.0

   Unless required by applicable law or agreed to in writing, software
   distributed under the License is distributed on an "AS IS" BASIS,
   WITHOUT WARRANTIES OR CONDITIONS OF ANY KIND, either express or implied.
   See the License for the specific language governing permissions and
   limitations under the License.
"""

from __future__ import print_function

import argparse

from basic_modules.workflow import Workflow
from utils import logger

from tool.bs_seeker_aligner import bssAlignerTool


# ------------------------------------------------------------------------------

class process_bs_seeker_aligner(Workflow):
    """
    Functions for downloading and processing whole genome bisulfate sequencings
    (WGBS) files. Files are filtered, aligned and analysed for points of
    methylation
    """

    configuration = {}

    def __init__(self, configuration=None):
        """
        Initialise the class

        Parameters
        ----------
        configuration : dict
            a dictionary containing parameters that define how the operation
            should be carried out, which are specific to each Tool.
        """
        logger.info("Processing BS SEEKER2 - Aligning Reads")
        if configuration is None:
            configuration = {}
        self.configuration.update(configuration)

    def run(self, input_files, metadata, output_files):
        """
        This pipeline processes paired-end FASTQ files to identify
        methylated regions within the genome.

        Parameters
        ----------
        input_files : dict
            List of strings for the locations of files. These should include:

            genome_fa : str
                Genome assembly in FASTA

            fastq1 : str
                Location for the first filtered FASTQ file for single or paired
                end reads

            fastq2 : str
                Location for the second filtered FASTQ file if paired end reads

            index : str
                Location of the index file

        metadata : dict
            Input file meta data associated with their roles

            genome_fa : dict
            fastq1 : dict
            fastq2 : dict
            index : dict

        output_files : dict
            bam : str
            bai : str

        Returns
        -------

        bam|bai : str
            Location of the alignment bam file and the associated index

        """

        output_results_files = {}
        output_metadata = {}

        if "genome_public" in input_files:
            input_files["genome"] = input_files.pop("genome_public")
            metadata["genome"] = metadata.pop("genome_public")

        logger.info("BS-Seeker2 Aligner")
        bss_aligner = bssAlignerTool(self.configuration)
<<<<<<< HEAD
        bam, bam_meta = bss_aligner.run(input_files, metadata, output_files)
=======

        logger.progress("BSseeker2 Aligner", status="RUNNING")
        bam, bam_meta = bss_aligner.run(
            input_files,
            metadata,
            {"output": output_files["bam"]}
        )
        logger.progress("BSseeker2 Aligner", status="DONE")
>>>>>>> 0475d51e

        try:
            output_results_files["bam"] = bam["bam"]
            output_results_files["bai"] = bam["bai"]
            output_metadata["bam"] = bam_meta["bam"]
            output_metadata["bai"] = bam_meta["bai"]

            tool_name = output_metadata["bam"].meta_data["tool"]
            output_metadata["bam"].meta_data["tool_description"] = tool_name
            output_metadata["bam"].meta_data["tool"] = "process_wgbs"

            tool_name = output_metadata["bai"].meta_data["tool"]
            output_metadata["bai"].meta_data["tool_description"] = tool_name
            output_metadata["bai"].meta_data["tool"] = "process_bs_seeker_aligner"
        except KeyError:
            logger.fatal("BS SEEKER2 - Aligner failed")
            return {}, {}

        return (output_results_files, output_metadata)


# ------------------------------------------------------------------------------

def main_json(config, in_metadata, out_metadata):
    """
    Alternative main function
    -------------

    This function launches the app using configuration written in
    two json files: config.json and input_metadata.json.
    """
    # 1. Instantiate and launch the App
    print("1. Instantiate and launch the App")
    from apps.jsonapp import JSONApp
    app = JSONApp()
    result = app.launch(process_bs_seeker_aligner,
                        config,
                        in_metadata,
                        out_metadata)

    # 2. The App has finished
    print("2. Execution finished; see " + out_metadata)
    print(result)

    return result


# ------------------------------------------------------------------------------

if __name__ == "__main__":

    # Set up the command line parameters
    PARSER = argparse.ArgumentParser(description="BS-Seeker 2 Aligner")
    PARSER.add_argument(
        "--config", help="Configuration file")
    PARSER.add_argument(
        "--in_metadata", help="Location of input metadata file")
    PARSER.add_argument(
        "--out_metadata", help="Location of output metadata file")
    PARSER.add_argument(
        "--local", action="store_const", const=True, default=False)

    # Get the matching parameters from the command line
    ARGS = PARSER.parse_args()

    CONFIG = ARGS.config
    IN_METADATA = ARGS.in_metadata
    OUT_METADATA = ARGS.out_metadata
    LOCAL = ARGS.local

    if LOCAL:
        import sys
        sys._run_from_cmdl = True  # pylint: disable=protected-access

    RESULTS = main_json(CONFIG, IN_METADATA, OUT_METADATA)

    print(RESULTS)<|MERGE_RESOLUTION|>--- conflicted
+++ resolved
@@ -105,18 +105,11 @@
 
         logger.info("BS-Seeker2 Aligner")
         bss_aligner = bssAlignerTool(self.configuration)
-<<<<<<< HEAD
-        bam, bam_meta = bss_aligner.run(input_files, metadata, output_files)
-=======
 
         logger.progress("BSseeker2 Aligner", status="RUNNING")
         bam, bam_meta = bss_aligner.run(
-            input_files,
-            metadata,
-            {"output": output_files["bam"]}
-        )
+            input_files, metadata, {"output": output_files["bam"]})
         logger.progress("BSseeker2 Aligner", status="DONE")
->>>>>>> 0475d51e
 
         try:
             output_results_files["bam"] = bam["bam"]

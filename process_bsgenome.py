#!/usr/bin/env python

"""
.. See the NOTICE file distributed with this work for additional information
   regarding copyright ownership.

   Licensed under the Apache License, Version 2.0 (the "License");
   you may not use this file except in compliance with the License.
   You may obtain a copy of the License at

       http://www.apache.org/licenses/LICENSE-2.0

   Unless required by applicable law or agreed to in writing, software
   distributed under the License is distributed on an "AS IS" BASIS,
   WITHOUT WARRANTIES OR CONDITIONS OF ANY KIND, either express or implied.
   See the License for the specific language governing permissions and
   limitations under the License.
"""
from __future__ import print_function

# Required for ReadTheDocs
from functools import wraps  # pylint: disable=unused-import

import argparse

from basic_modules.workflow import Workflow
from utils import logger

from tool.forge_bsgenome import bsgenomeTool


# ------------------------------------------------------------------------------

class process_bsgenome(Workflow):
    """
    Workflow to download and pre-index a given genome
    """

    def __init__(self, configuration=None):
        """
        Initialise the class

        Parameters
        ----------
        configuration : dict
            a dictionary containing parameters that define how the operation
            should be carried out, which are specific to each Tool.
        """
        logger.info("Processing Genome")
        if configuration is None:
            configuration = {}

        self.configuration.update(configuration)

    def run(self, input_files, metadata, output_files):
        """
        Main run function for the indexing of genome assembly FASTA files. The
        pipeline uses Bowtie2, BWA and GEM ready for use in pipelines that
        rely on alignment.

        Parameters
        ----------
        input_files : dict
            genome : str
                Location of the FASTA input file
        metadata : dict
            genome : dict
                Required meta data
        output_files : dict
            BSgenome : str
                Location of a the BSgenome R package

        Returns
        -------
        outputfiles : dict
            List of locations for the output index files
        output_metadata : dict
            Metadata about each of the files
        """

        output_files_generated = {}
        output_metadata = {}

        if "genome_public" in input_files:
            genome_input_file = {"genome": input_files["genome_public"]}
            genome_input_meta = {"genome": metadata["genome_public"]}
        else:
            genome_input_file = {"genome": input_files["genome"]}
            genome_input_meta = {"genome": metadata["genome"]}

        # BSgenome
        logger.info("Generating BSgenome")
        bsg = bsgenomeTool(self.configuration)
<<<<<<< HEAD
        bsgi, bsgm = bsg.run(
            genome_input_file,
            genome_input_meta,
            output_files
        )
=======

        logger.progress("BSgenome Indexer", status="RUNNING")
        bsgi, bsgm = bsg.run(input_files, metadata, output_files)
        logger.progress("BSgenome Indexer", status="DONE")
>>>>>>> 0475d51e

        try:
            for file_key in ["bsgenome", "chrom_size", "genome_2bit", "seed_file"]:
                output_files_generated[file_key] = bsgi[file_key]
                output_metadata[file_key] = bsgm[file_key]

                tool_name = output_metadata[file_key].meta_data['tool']
                output_metadata[file_key].meta_data['tool_description'] = tool_name
                output_metadata[file_key].meta_data['tool'] = "process_bsgenome"
        except KeyError:
            logger.fatal("BSgenome indexer failed")

        return (output_files_generated, output_metadata)


# ------------------------------------------------------------------------------

def main_json(config, in_metadata, out_metadata):
    """
    Alternative main function
    -------------

    This function launches the app using configuration written in
    two json files: config.json and input_metadata.json.
    """
    # 1. Instantiate and launch the App
    logger.info("1. Instantiate and launch the App")
    from apps.jsonapp import JSONApp
    app = JSONApp()
    result = app.launch(process_bsgenome,
                        config,
                        in_metadata,
                        out_metadata)

    # 2. The App has finished
    logger.info("2. Execution finished; see " + out_metadata)

    return result


# ------------------------------------------------------------------------------

if __name__ == "__main__":

    # Set up the command line parameters
    PARSER = argparse.ArgumentParser(description="Generate BSgenome files")
    PARSER.add_argument(
        "--config", help="Configuration file")
    PARSER.add_argument(
        "--in_metadata", help="Location of input metadata file")
    PARSER.add_argument(
        "--out_metadata", help="Location of output metadata file")
    PARSER.add_argument(
        "--local", action="store_const", const=True, default=False)

    # Get the matching parameters from the command line
    ARGS = PARSER.parse_args()

    CONFIG = ARGS.config
    IN_METADATA = ARGS.in_metadata
    OUT_METADATA = ARGS.out_metadata
    LOCAL = ARGS.local

    if LOCAL:
        import sys
        sys._run_from_cmdl = True  # pylint: disable=protected-access

    RESULTS = main_json(CONFIG, IN_METADATA, OUT_METADATA)
    print(RESULTS)<|MERGE_RESOLUTION|>--- conflicted
+++ resolved
@@ -91,18 +91,10 @@
         # BSgenome
         logger.info("Generating BSgenome")
         bsg = bsgenomeTool(self.configuration)
-<<<<<<< HEAD
-        bsgi, bsgm = bsg.run(
-            genome_input_file,
-            genome_input_meta,
-            output_files
-        )
-=======
-
         logger.progress("BSgenome Indexer", status="RUNNING")
         bsgi, bsgm = bsg.run(input_files, metadata, output_files)
         logger.progress("BSgenome Indexer", status="DONE")
->>>>>>> 0475d51e
+
 
         try:
             for file_key in ["bsgenome", "chrom_size", "genome_2bit", "seed_file"]:

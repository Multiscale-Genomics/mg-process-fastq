--- conflicted
+++ resolved
@@ -50,8 +50,8 @@
         logger.info("Processing Genomes")
         if configuration is None:
             configuration = {}
-        
-        self.configuration.update(convert_from_unicode(configuration))
+
+        self.configuration.update(configuration)
 
     def run(self, input_files, metadata, output_files):
         """
@@ -135,7 +135,6 @@
 
             output_metadata['gem_index'] = gemm['index']
             output_metadata['genome_gem'] = gemm['genome_gem']
-<<<<<<< HEAD
 
             tool_name = output_metadata['gem_index'].meta_data['tool']
             output_metadata['gem_index'].meta_data['tool_description'] = tool_name
@@ -149,21 +148,6 @@
 
         return (output_files_generated, output_metadata)
 
-=======
-
-            tool_name = output_metadata['gem_index'].meta_data['tool']
-            output_metadata['gem_index'].meta_data['tool_description'] = tool_name
-            output_metadata['gem_index'].meta_data['tool'] = "process_genome"
-
-            tool_name = output_metadata['genome_gem'].meta_data['tool']
-            output_metadata['genome_gem'].meta_data['tool_description'] = tool_name
-            output_metadata['genome_gem'].meta_data['tool'] = "process_genome"
-        except KeyError:
-            logger.fatal("GEM indexer failed")
-
-        return (output_files_generated, output_metadata)
-
->>>>>>> 12c68abc
 # ------------------------------------------------------------------------------
 
 def main_json(config, in_metadata, out_metadata):

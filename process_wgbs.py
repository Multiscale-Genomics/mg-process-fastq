--- conflicted
+++ resolved
@@ -20,11 +20,7 @@
 from __future__ import print_function
 
 import argparse
-<<<<<<< HEAD
-=======
 
-from basic_modules.workflow import Workflow
->>>>>>> edf584fa
 from utils import logger
 from mg_process_fastq.workflow.wgbs import process_wgbs
 

--- conflicted
+++ resolved
@@ -61,30 +61,6 @@
     bash tidy_data.sh
 fi
 
-<<<<<<< HEAD
-if [[ $pv == "2.7.12" ]]; then
-    python tests/test_toolchains.py --pipeline wgbs
-    tc=$?
-    rc=$(($rc + $tc))
-    bash tidy_data.sh
-
-    python tests/test_pipelines.py --pipeline wgbs
-    tc=$?
-    rc=$(($rc + $tc))
-    bash tidy_data.sh
-fi
-=======
-python tests/test_toolchains.py --pipeline rnaseq
-tc=$?
-rc=$(($rc + $tc))
-bash tidy_data.sh
-
-python tests/test_pipelines.py --pipeline rnaseq
-tc=$?
-rc=$(($rc + $tc))
-bash tidy_data.sh
->>>>>>> c0a25b47
-
 # if [[ $python_version == *"3."* ]]; then
 #     python tests/test_toolchains.py --pipeline mnaseseq
 #     tc=$?

--- conflicted
+++ resolved
@@ -90,7 +90,6 @@
 fi
 
 # Kallisto
-<<<<<<< HEAD
 # cd ${HOME}/lib
 # wget https://github.com/pachterlab/kallisto/releases/download/v0.43.1/kallisto_linux-v0.43.1.tar.gz
 # tar -xzf kallisto_linux-v0.43.1.tar.gz
@@ -101,21 +100,6 @@
 cd bedtools2
 make
 # cd ${HOME}/build/Multiscale-Genomics/mg-process-fastq
-=======
-cd ${HOME}/lib
-if [ ! -d "kallisto_linux-v0.43.1" ]; then
-    wget https://github.com/pachterlab/kallisto/releases/download/v0.43.1/kallisto_linux-v0.43.1.tar.gz
-    tar -xzf kallisto_linux-v0.43.1.tar.gz
-fi
-
-# bedTools
-if [ ! -d "bedtools2" ]; then
-    wget https://github.com/arq5x/bedtools2/releases/download/v2.26.0/bedtools-2.26.0.tar.gz
-    tar -zxvf bedtools-2.26.0.tar.gz
-    cd bedtools2
-    make
-fi
->>>>>>> ca034cff
 
 cd ${HOME}/lib
 if [ ! -d "TrimGalore-0.4.3" ]; then

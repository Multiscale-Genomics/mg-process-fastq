#!/bin/bash

# See the NOTICE file distributed with this work for additional information
# regarding copyright ownership.

# Licensed under the Apache License, Version 2.0 (the "License");
# you may not use this file except in compliance with the License.
# You may obtain a copy of the License at

#     http://www.apache.org/licenses/LICENSE-2.0

# Unless required by applicable law or agreed to in writing, software
# distributed under the License is distributed on an "AS IS" BASIS,
# WITHOUT WARRANTIES OR CONDITIONS OF ANY KIND, either express or implied.
# See the License for the specific language governing permissions and
# limitations under the License.

disabled="--disable=similarities,invalid-name,too-many-statements,too-many-arguments,too-many-locals,too-few-public-methods,relative-import,no-self-use,,useless-object-inheritance"

pylint ${disabled} --rcfile pylintrc process*.py > output.err
<<<<<<< HEAD
pylint ${disabled} --rcfile pylintrc mg_process_fastq >> output.err
=======
pylint ${disabled} --rcfile pylintrc *wrapper*.py >> output.err
pylint ${disabled} --rcfile pylintrc tool >> output.err
pylint ${disabled} --rcfile pylintrc tests >> output.err
>>>>>>> cd4b7a78

grep -v "\-\-\-\-\-\-\-\-\-" output.err | grep -v "Your code has been rated" | grep -v "\n\n" | sed '/^$/d' > pylint.err


if [ -s pylint.err ]
then
    # cat pylint.err
    cat output.err
    rm pylint.err
    exit 1
fi<|MERGE_RESOLUTION|>--- conflicted
+++ resolved
@@ -18,16 +18,10 @@
 disabled="--disable=similarities,invalid-name,too-many-statements,too-many-arguments,too-many-locals,too-few-public-methods,relative-import,no-self-use,,useless-object-inheritance"
 
 pylint ${disabled} --rcfile pylintrc process*.py > output.err
-<<<<<<< HEAD
+pylint ${disabled} --rcfile pylintrc *wrapper*.py >> output.err
 pylint ${disabled} --rcfile pylintrc mg_process_fastq >> output.err
-=======
-pylint ${disabled} --rcfile pylintrc *wrapper*.py >> output.err
-pylint ${disabled} --rcfile pylintrc tool >> output.err
-pylint ${disabled} --rcfile pylintrc tests >> output.err
->>>>>>> cd4b7a78
 
 grep -v "\-\-\-\-\-\-\-\-\-" output.err | grep -v "Your code has been rated" | grep -v "\n\n" | sed '/^$/d' > pylint.err
-
 
 if [ -s pylint.err ]
 then

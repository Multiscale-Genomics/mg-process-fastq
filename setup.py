--- conflicted
+++ resolved
@@ -55,13 +55,7 @@
     tests_require=[
         'pytest',
     ],
-<<<<<<< HEAD
-#     cmdclass={
-#         'install' : Install_DamIDSeq,
-#     },
-=======
     # cmdclass={
     #     'install' : Install_DamIDSeq,
     # },
->>>>>>> d0ce02f4
 )
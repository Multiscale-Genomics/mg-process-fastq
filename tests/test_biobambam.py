"""
.. See the NOTICE file distributed with this work for additional information
   regarding copyright ownership.

   Licensed under the Apache License, Version 2.0 (the "License");
   you may not use this file except in compliance with the License.
   You may obtain a copy of the License at

       http://www.apache.org/licenses/LICENSE-2.0

   Unless required by applicable law or agreed to in writing, software
   distributed under the License is distributed on an "AS IS" BASIS,
   WITHOUT WARRANTIES OR CONDITIONS OF ANY KIND, either express or implied.
   See the License for the specific language governing permissions and
   limitations under the License.
"""

import os.path
import time
import pytest # pylint: disable=unused-import

from basic_modules.metadata import Metadata

from tool import biobambam_filter

@pytest.mark.chipseq
def test_biobambam():
    """
    Test case to ensure that BioBamBam works
    """

    resource_path = os.path.join(os.path.dirname(__file__), "data/")
<<<<<<< HEAD
=======
    bbb.run(
        [resource_path + "macs2.Human.DRR000150.22.bam"],
        []
    )
    time.sleep (10)
>>>>>>> 8255770f

    input_files = {
        "input": resource_path + "macs2.Human.DRR000150.22.bam"
    }

    output_files = {
        "output": resource_path + "macs2.Human.DRR000150.22_filtered.bam"
    }

    metadata = {
        "input": Metadata(
            "data_chipseq", "fastq", [], None,
            {'assembly' : 'test'}),
    }

    bbb = biobambam_filter.biobambam()
    bbb.run(input_files, metadata, output_files)

    assert os.path.isfile(resource_path + "macs2.Human.DRR000150.22_filtered.bam") is True
    assert os.path.getsize(resource_path + "macs2.Human.DRR000150.22_filtered.bam") > 0<|MERGE_RESOLUTION|>--- conflicted
+++ resolved
@@ -30,14 +30,6 @@
     """
 
     resource_path = os.path.join(os.path.dirname(__file__), "data/")
-<<<<<<< HEAD
-=======
-    bbb.run(
-        [resource_path + "macs2.Human.DRR000150.22.bam"],
-        []
-    )
-    time.sleep (10)
->>>>>>> 8255770f
 
     input_files = {
         "input": resource_path + "macs2.Human.DRR000150.22.bam"

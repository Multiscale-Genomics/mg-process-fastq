--- conflicted
+++ resolved
@@ -59,15 +59,9 @@
     }
 
     config_param = {
-<<<<<<< HEAD
-        "aligner" : "bowtie2",
-        "aligner_path" : home + "/lib/bowtie2-2.3.4-linux-x86_64",
-        "bss_path" : home + "/lib/BSseeker2",
-=======
         "aligner": "bowtie2",
         "aligner_path": home + "/lib/bowtie2-2.3.4-linux-x86_64",
         "bss_path": home + "/lib/BSseeker2",
->>>>>>> f5cfd925
         "execution": resource_path
     }
 

--- conflicted
+++ resolved
@@ -33,11 +33,6 @@
     print bwa_pac
     print bwa_sa
     
-<<<<<<< HEAD
     bwaT = bwa_indexer.bwaIndexerTool(test=True)
-    bwaT.run([genome_fa], {'assembly' : 'test'}) 
-=======
-    bwaT = bwa_indexer.bwaIndexerTool()
     bwaT.run([genome_fa], {'assembly' : 'test'})
-    
->>>>>>> af20538d
+ 
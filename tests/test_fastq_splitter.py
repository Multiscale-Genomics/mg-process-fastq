--- conflicted
+++ resolved
@@ -86,31 +86,19 @@
     Function to test single splitter
     """
     resource_path = os.path.join(os.path.dirname(__file__), "data/")
-<<<<<<< HEAD
-    fastq_1file = resource_path + "bsSeeker.Mouse.SRR892982_1.fastq"
-=======
-    fastq_file = resource_path + "bsSeeker.Mouse.GRCm38_2.fastq"
->>>>>>> 65ae1728
+    fastq_file = resource_path + "bsSeeker.Mouse.SRR892982_1.fastq"
 
     fqs_handle = fastq_splitter()
     results = fqs_handle.run(
         {
-<<<<<<< HEAD
-            "fastq1": fastq_1file
-=======
             "fastq1": fastq_file,
->>>>>>> 65ae1728
         },
         {
             "fastq1": Metadata(
                 "data_rnaseq", "fastq", [], None,
                 {'assembly': 'test'})
         },
-<<<<<<< HEAD
-        {"output": fastq_1file + ".tar.gz"}
-=======
         {"output": fastq_file + ".tar.gz"}
->>>>>>> 65ae1728
     )
 
     print("WGBS - SINGLE RESULTS:", results)

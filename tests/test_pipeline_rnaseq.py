--- conflicted
+++ resolved
@@ -77,12 +77,7 @@
     }
 
     rs_handle = process_rnaseq()
-<<<<<<< HEAD
-    rs_files, rs_meta = rs_handle.run(files, metadata, files_out)
-    print ("**** rs files : *****", rs_files )
-=======
     rs_files, rs_meta = rs_handle.run(files, metadata, files_out)  # pylint: disable=unused-variable
->>>>>>> 34dd0ba7
 
     # Checks that the returned files matches the expected set of results
     assert len(rs_files) == 4

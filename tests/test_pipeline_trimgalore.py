--- conflicted
+++ resolved
@@ -67,12 +67,7 @@
     tg_files, tg_meta = tg_handle.run(files, metadata, files_out)
 
     # Checks that the returned files matches the expected set of results
-<<<<<<< HEAD
     assert len(tg_files) == 2
-=======
-    assert len(tg_files) == 1
-    print(tg_meta)
->>>>>>> 315da1c7
 
     # Add tests for all files created
     for f_out in tg_files:
@@ -134,12 +129,8 @@
     tg_files, tg_meta = tg_handle.run(files, metadata, files_out)
 
     # Checks that the returned files matches the expected set of results
-<<<<<<< HEAD
     assert len(tg_files) == 4
-=======
-    assert len(tg_files) == 2
-    print(tg_meta)
->>>>>>> 315da1c7
+
 
     # Add tests for all files created
     for f_out in tg_files:

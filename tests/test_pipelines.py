--- conflicted
+++ resolved
@@ -173,7 +173,7 @@
 
     return pytest.main(params)
 
-<<<<<<< HEAD
+
 def trimgalore_pipeline(verbose=False):
     """
     Runs the tests for the trimgalore pipeline
@@ -193,8 +193,7 @@
     params.append('tests/test_pipeline_trimgalore.py')
 
     return pytest.main(params)
-=======
->>>>>>> 34dd0ba7
+
 
 def wgbs_pipeline(verbose=False):
     """

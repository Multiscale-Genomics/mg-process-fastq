--- conflicted
+++ resolved
@@ -19,13 +19,9 @@
 
 import os.path
 import gzip
-<<<<<<< HEAD
 import pytest
 
 from basic_modules.metadata import Metadata
-=======
-import pytest  # pylint: disable=unused-import
->>>>>>> 57c373b5
 
 from tool.gem_indexer import gemIndexerTool
 from tool.tb_full_mapping import tbFullMappingTool
@@ -33,13 +29,9 @@
 
 
 def generate_gem():
-<<<<<<< HEAD
     """
     Create the GEM file
     """
-=======
-
->>>>>>> 57c373b5
     resource_path = os.path.join(os.path.dirname(__file__), "data/")
     genome_fa = resource_path + "tb.Human.GCA_000001405.22.fasta"
     genome_gem_fa = resource_path + "tb.Human.GCA_000001405.22_gem.fasta"

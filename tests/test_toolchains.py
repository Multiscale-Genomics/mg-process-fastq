"""
.. See the NOTICE file distributed with this work for additional information
   regarding copyright ownership.

   Licensed under the Apache License, Version 2.0 (the "License");
   you may not use this file except in compliance with the License.
   You may obtain a copy of the License at

       http://www.apache.org/licenses/LICENSE-2.0

   Unless required by applicable law or agreed to in writing, software
   distributed under the License is distributed on an "AS IS" BASIS,
   WITHOUT WARRANTIES OR CONDITIONS OF ANY KIND, either express or implied.
   See the License for the specific language governing permissions and
   limitations under the License.
"""

from __future__ import print_function

import argparse
import pytest # pylint: disable=unused-import

def genome_toolchain(verbose=False):
    """
    Runs the tests for all of the tools from the Genome indexing pipeline

    Runs the following tests:

    .. code-block:: none

       pytest -m genome tests/test_bowtie_indexer.py
       pytest -m genome tests/test_bwa_indexer.py
       pytest -m genome tests/test_gem_indexer.py
    """

    params = ['-m genome']

    if verbose is True:
        params.append('-s')

    params.append('tests/test_bowtie_indexer.py')
    params.append('tests/test_bwa_indexer.py')
    params.append('tests/test_gem_indexer.py')

    return pytest.main(params)

def chipseq_toolchain(verbose=False):
    """
    Runs the tests for all of the tools from the ChIP-seq pipeline

    Runs the following tests:

    .. code-block:: none

       pytest -m chipseq tests/test_bwa_indexer.py
       pytest -m chipseq tests/test_bwa_aligner.py
       pytest -m chipseq tests/test_biobambam.py
       pytest -m chipseq tests/test_macs2.py
    """

    params = ['-m chipseq']

    if verbose is True:
        params.append('-s')

    params.append('tests/test_bwa_indexer.py')
    params.append('tests/test_bwa_aligner.py')
    params.append('tests/test_biobambam.py')
    params.append('tests/test_macs2.py')

    return pytest.main(params)

def hic_toolchain(verbose=False):
    """
    Runs the tests for all of the tools from the Hi-C pipeline

    Runs the following tests:

    .. code-block:: none

       pytest -m hic tests/test_gem_indexer.py
       pytest -m hic tests/test_tb_full_mapping.py
       pytest -m hic tests/test_tb_parse_mapping.py
       pytest -m hic tests/test_tb_filter.py
       pytest -m hic tests/test_tb_generate_tads.py
       pytest -m hic tests/test_tb_save_hdf5_matrix.py
    """

    params = ['-m hic']

    if verbose is True:
        params.append('-s')

    params.append('tests/test_gem_indexer.py')
    params.append('tests/test_tb_full_mapping.py')
    params.append('tests/test_tb_parse_mapping.py')
    params.append('tests/test_tb_filter.py')
    params.append('tests/test_tb_generate_tads.py')
    params.append('tests/test_tb_save_hdf5_matrix.py')

    return pytest.main(params)

def mnaseseq_toolchain(verbose=False):
    """
    Runs the tests for all of the tools from the MNase-seq pipeline

    Runs the following tests:

    .. code-block:: none

       pytest -m mnaseseq tests/test_bwa_indexer.py
       pytest -m mnaseseq tests/test_bwa_aligner.py
       pytest -m mnaseseq tests/test_inps.py
    """

    params = ['-m mnaseseq']

    if verbose is True:
        params.append('-s')

    params.append('tests/test_bwa_indexer.py')
    params.append('tests/test_bwa_aligner.py')
    params.append('tests/test_inps.py')

    return pytest.main(params)

def rnaseq_toolchain(verbose=False):
    """
    Runs the tests for all of the tools from the RNA-seq pipeline

    Runs the following tests:

    .. code-block:: none

       pytest -m rnaseq tests/test_kallisto_indexer.py
       pytest -m rnaseq tests/test_kallisto_quant.py
    """

    params = ['-m rnaseq']

    if verbose is True:
        params.append('-s')

    params.append('tests/test_kallisto_indexer.py')
    params.append('tests/test_kallisto_quant.py')

    return pytest.main(params)

def wgbs_toolchain(verbose=0):
    """
    Runs the tests for all of the tools from the WGBS pipeline

    Runs the following tests:

    .. code-block:: none

       pytest -m wgbs tests/test_bs_seeker_filter.py
       pytest -m wgbs tests/test_bs_seeker_indexer.py
       pytest -m wgbs tests/test_fastq_splitter.py
       pytest -m wgbs tests/test_bs_seeker_aligner.py
       pytest -m wgbs tests/test_bs_seeker_methylation_caller.py
    """

    params = ['-m wgbs']

    if verbose is True:
        params.append('-s')

    params.append('tests/test_bs_seeker_filter.py')
    params.append('tests/test_bs_seeker_indexer.py')
    params.append('tests/test_bs_seeker_aligner.py')
    params.append('tests/test_bs_seeker_methylation_caller.py')

    return pytest.main(params)

if __name__ == '__main__':
    import sys
    sys._run_from_cmdl = True

    PARSER = argparse.ArgumentParser(description="Test runner for tool chains")
    PARSER.add_argument(
        "--pipeline",
        required=True,
        type=str,
        choices=['genome', 'chipseq', 'hic', 'mnaseseq', 'rnaseq', 'wgbs', 'all'],
        help=""
    )
<<<<<<< HEAD
    PARSER.add_argument("--verbose", action="store_const", const=True, default=False)
=======
    PARSER.add_argument("--verbose", action='store_const', const=True, default=False)
>>>>>>> 41ed6b82

    # Get the matching parameters from the command line
    ARGS = PARSER.parse_args()
    #print(ARGS)

    PIPELINES = ARGS.pipeline

    if PIPELINES is None:
        PARSER.print_help()
        sys.exit(1)

    PIPELINES = PIPELINES.split(",")
    print(PIPELINES)

    VERBOSE = ARGS.verbose

    if 'genome' in PIPELINES or 'all' in PIPELINES:
        print('GENOME')
        if genome_toolchain(VERBOSE) > 0:
            sys.exit(1)

    if 'chipseq' in PIPELINES or 'all' in PIPELINES:
        print('CHIPSEQ')
        if chipseq_toolchain(VERBOSE) > 0:
            sys.exit(1)

    if 'hic' in PIPELINES or 'all' in PIPELINES:
        print('HIC')
        if hic_toolchain(VERBOSE) > 0:
            sys.exit(1)

    if 'mnaseseq' in PIPELINES or 'all' in PIPELINES:
        print('MNASESEQ')
        if mnaseseq_toolchain(VERBOSE) > 0:
            sys.exit(1)

    if 'rnaseq' in PIPELINES or 'all' in PIPELINES:
        print('RNASEQ')
        if rnaseq_toolchain(VERBOSE) > 0:
            sys.exit(1)

    if 'wgbs' in PIPELINES or 'all' in PIPELINES:
        print('WGBS')
        if wgbs_toolchain(VERBOSE) > 0:
            sys.exit(1)<|MERGE_RESOLUTION|>--- conflicted
+++ resolved
@@ -185,11 +185,8 @@
         choices=['genome', 'chipseq', 'hic', 'mnaseseq', 'rnaseq', 'wgbs', 'all'],
         help=""
     )
-<<<<<<< HEAD
     PARSER.add_argument("--verbose", action="store_const", const=True, default=False)
-=======
-    PARSER.add_argument("--verbose", action='store_const', const=True, default=False)
->>>>>>> 41ed6b82
+
 
     # Get the matching parameters from the command line
     ARGS = PARSER.parse_args()

"""
.. See the NOTICE file distributed with this work for additional information
   regarding copyright ownership.

   Licensed under the Apache License, Version 2.0 (the "License");
   you may not use this file except in compliance with the License.
   You may obtain a copy of the License at

       http://www.apache.org/licenses/LICENSE-2.0

   Unless required by applicable law or agreed to in writing, software
   distributed under the License is distributed on an "AS IS" BASIS,
   WITHOUT WARRANTIES OR CONDITIONS OF ANY KIND, either express or implied.
   See the License for the specific language governing permissions and
   limitations under the License.
"""
from __future__ import print_function
import os
import sys
import subprocess
import pysam

from utils import logger

try:
    if hasattr(sys, '_run_from_cmdl') is True:
        raise ImportError
    from pycompss.api.parameter import FILE_IN, FILE_OUT, FILE_INOUT, IN
    from pycompss.api.task import task
    from pycompss.api.api import barrier, compss_delete_file
except ImportError:
    logger.warn("[Warning] Cannot import \"pycompss\" API packages.")
    logger.warn("          Using mock decorators.")

    from utils.dummy_pycompss import FILE_IN, FILE_OUT, FILE_INOUT, IN  # pylint: disable=ungrouped-imports
    from utils.dummy_pycompss import task  # pylint: disable=ungrouped-imports
    from utils.dummy_pycompss import barrier, compss_delete_file  # pylint: disable=ungrouped-imports


# ------------------------------------------------------------------------------

class bamUtils(object):  # pylint: disable=invalid-name
    """
    Tool for handling bam files
    """

    def __init__(self):
        """
        Initialise the tool with its configuration.
        """
        logger.info("BAM Utils")

    @staticmethod
    def bam_count_reads(bam_file, aligned=False):
        """
        Wrapper to count the number of (aligned) reads in a bam file
        """
        if aligned:
            return pysam.view("-c", "-F", "260", bam_file).strip()  # pylint: disable=no-member

        return pysam.view("-c", bam_file).strip()  # pylint: disable=no-member

    @staticmethod
    def bam_sort(bam_file):
        """
        Wrapper for the pysam SAMtools sort function

        Parameters
        ----------
        bam_file : str
            Location of the bam file to sort
        """
        try:
            pysam.sort(  # pylint: disable=no-member
                "-o", bam_file, "-T", bam_file + "_sort", bam_file)
        except IOError:
            return False
        return True

    @staticmethod
    def bam_filter(bam_file, bam_file_out, filter_name):
        """
        Wrapper for filtering out reads from a bam file

        Parameters
        ----------
        bam_file : str
        bam_file_out : str
        filter : str
            One of:
                duplicate - Read is PCR or optical duplicate (1024)
                unmapped - Read is unmapped or not the primary alignment (260)
        """

        filter_list = {
            "duplicate": "1024",
            "unmapped": "260"
        }

        # Using samtools directly as pysam.view ignored the '-o' parameter
        cmd_view = ' '.join([
            "samtools view",
            "-b",
            "-F", filter_list[filter_name],
            "-o", bam_file_out,
            bam_file
        ])

        try:
            process = subprocess.Popen(cmd_view, shell=True)
            process.wait()
        except (IOError, OSError) as msg:
            logger.info(
                "BAM FILTER - I/O error({0}): {1}\n{2}".format(
                    msg.errno, msg.strerror,
                    "samtools view -b -F {} -o {} {}".format(
                        filter_list[filter_name], bam_file_out, bam_file)
                    )
            )
            return False

        return True

    @staticmethod
    def bam_merge(*args):
        """
        Wrapper for the pysam SAMtools merge function

        Parameters
        ----------
        bam_file_1 : str
            Location of the bam file to merge into
        bam_file_2 : str
            Location of the bam file that is to get merged into bam_file_1
        """
        logger.info("Merging:")

        if isinstance(args[0], list):
            final_bam = args[0][0]
            tmp_bam = final_bam + "_merge.bam"
            pysam.merge("-f", tmp_bam, *args[0])  # pylint: disable=no-member
        else:
            final_bam = args[0]
            tmp_bam = final_bam + "_merge.bam"
            pysam.merge("-f", tmp_bam, *args)  # pylint: disable=no-member

        try:
            with open(tmp_bam, "rb") as f_in:
                with open(final_bam, "wb") as f_out:
                    f_out.write(f_in.read())
        except IOError:
            return False

        os.remove(tmp_bam)

        return True

    @staticmethod
    def bam_copy(bam_in, bam_out):
        """
        Wrapper function to copy from one bam file to another

        Parameters
        ----------
        bam_in : str
            Location of the input bam file
        bam_out : str
            Location of the output bam file
        """
        logger.info("Copying: " + bam_in + " - " + bam_out)

        try:
            with open(bam_in, "rb") as f_in:
                with open(bam_out, "wb") as f_out:
                    f_out.write(f_in.read())
        except IOError:
            return False

        return True

    @staticmethod
    def bam_index(bam_file, bam_idx_file):
        """
        Wrapper for the pysam SAMtools index function

        Parameters
        ----------
        bam_file : str
            Location of the bam file that is to be indexed
        bam_idx_file : str
            Location of the bam index file (.bai)
        """

        cmd_view = ' '.join([
            'samtools index',
            '-b',
            bam_file,
            bam_file + "_tmp.bai"
        ])

        try:
            logger.info("INDEX BAM COMMAND: " + cmd_view)
            process = subprocess.Popen(cmd_view, shell=True)
            process.wait()
        except (IOError, OSError) as msg:
            logger.info("I/O error({0}): {1}\n{2}".format(
                msg.errno, msg.strerror, cmd_view))
            return False

        try:
            with open(bam_file + "_tmp.bai", "rb") as f_in:
                with open(bam_idx_file, "wb") as f_out:
                    f_out.write(f_in.read())
        except IOError:
            return False

        return True

    @staticmethod
    def bam_list_chromosomes(bam_file):
        """
        Wrapper to list the chromosome names that are present within the bam file

        Parameters
        ----------
        bam_file : str
            Location of the bam file

        Returns
        -------
        list
            List of the names of the chromosomes that are present in the bam file
        """
        bam_file_handle = pysam.AlignmentFile(bam_file, "rb")  # pylint: disable=no-member
        if "SQ" not in bam_file_handle.header:
            return []

        chromosome_list = [chromosome["SN"] for chromosome in bam_file_handle.header["SQ"]]
        bam_file_handle.close()

        return chromosome_list

    @staticmethod
    def bam_split(bam_file_in, bai_file, chromosome, bam_file_out):  # pylint: disable=unused-argument
        """
        Wrapper to extract a single chromosomes worth of reading into a new bam
        file

        Parameters
        ----------
        bam_file_in : str
            Location of the input bam file
        bai_file : str
            Location of the bam index file. This needs to be in the same directory
            as the bam_file_in
        chromosome : str
            Name of the chromosome whose alignments are to be extracted
        bam_file_out : str
            Location of the output bam file
        """

        # Extract the subsection from the bam file using samtools
        cmd_view_1 = ' '.join([
            'samtools view',
            '-h',
            '-o', bam_file_in + ".sam",
            bam_file_in,
            chromosome
        ])

        # Convert the new sam file into a sorted bam file
        cmd_view_2 = ' '.join([
            'samtools sort',
            '-O bam',
            '-o', bam_file_out,
            bam_file_in + ".sam"
        ])

        try:
            logger.info("EXTRACT SAM COMMAND: " + cmd_view_1)
            process = subprocess.Popen(cmd_view_1, shell=True)
            process.wait()
        except (IOError, OSError) as msg:
            logger.info("I/O error({0}): {1}\n{2}".format(
                msg.errno, msg.strerror, cmd_view_1))
            return False

        try:
            logger.info("CREATE BAM COMMAND: " + cmd_view_2)
            process = subprocess.Popen(cmd_view_2, shell=True)
            process.wait()
        except (IOError, OSError) as msg:
            logger.info("I/O error({0}): {1}\n{2}".format(
                msg.errno, msg.strerror, cmd_view_2))
            return False

        os.remove(bam_file_in + ".sam")

        return True

    @staticmethod
    def bam_stats(bam_file):
        """
        Wrapper for the pysam SAMtools flagstat function

        Parameters
        ----------
        bam_file : str
            Location of the bam file

        Returns
        -------
        list : dict
            qc_passed : int
            qc_failed : int
            description : str
        """
        results = pysam.flagstat(bam_file)  # pylint: disable=no-member
        separate_results = results.strip().split("\n")
        return [
            {
                "qc_passed": int(element[0]),
                "qc_failed": int(element[2]),
                "description": " ".join(element[3:])
            } for element in [row.split(" ") for row in separate_results]
        ]

    @staticmethod
    def check_header(bam_file):
        """
        Wrapper for the pysam SAMtools for checking if a bam file is sorted

        Parameters
        ----------
        bool
            True if the file has been sorted
        """
        output = True

        bam_file_handle = pysam.AlignmentFile(bam_file, "rb")  # pylint: disable=no-member
        if ("SO" not in bam_file_handle.header["HD"] or
                bam_file_handle.header["HD"]["SO"] == "unsorted"):
            output = False
        bam_file_handle.close()

        return output


class bamUtilsTask(object):  # pylint: disable=invalid-name
    """
    Wrappers so that the function above can be used as part of a @task within
    COMPSs avoiding the files being copied around the infrastructure too many
    times
    """

    def __init__(self):
        """
        Init function
        """
        logger.info("BAM @task Utils")

    @task(returns=list, bam_file=FILE_IN)
    def bam_list_chromosomes(self, bam_file):  # pylint: disable=no-self-use
        """
        Wrapper to get the list of chromosomes in a given bam file

        Parameters
        ----------
        bam_file : str
            Location of the bam file

        Returns
        -------
        chromosome_list : list
            List of the chromosomes in the bam file
        """
        bam_handle = bamUtils()
        return bam_handle.bam_list_chromosomes(bam_file)

    @task(bam_file=FILE_INOUT)
    def bam_sort(self, bam_file):  # pylint: disable=no-self-use
        """
        Wrapper for the pysam SAMtools sort function

        Parameters
        ----------
        bam_file : str
            Location of the bam file to sort
        """
        bam_handle = bamUtils()
        return bam_handle.bam_sort(bam_file)

<<<<<<< HEAD
    @task(bam_file=FILE_IN, bam_file_out=FILE_IN, filter_name=IN)
    def bam_filter(self, bam_file, bam_file_out, filter_name):  # pylint: disable=no-self-use
        """
        Wrapper for filtering out reads from a bam file

        Parameters
        ----------
        bam_file : str
        bam_file_out : str
        filter : str
            One of:
                duplicate - Read is PCR or optical duplicate (1024)
                unmapped - Read is unmapped or not the primary alignment (260)
        """
        bam_handle = bamUtils()
        return bam_handle.bam_filter(bam_file, bam_file_out, filter_name)

    def bam_merge(self, in_bam_job_files):
=======
    def bam_merge(self, in_bam_job_files):  # pylint: disable=too-many-branches
>>>>>>> 3eff0909
        """
        Wrapper task taking any number of bam files and merging them into a
        single bam file.

        Parameters
        ----------
        bam_job_files : list
            List of the locations of the separate bam files that are to be merged
            The first file in the list will be taken as the output file name
        """
        merge_round = -1

        if len(in_bam_job_files) == 1:
            return in_bam_job_files[0]

        bam_job_files = [i for i in in_bam_job_files]

        cleanup_files = []

        while True:
            merge_round += 1
            if len(bam_job_files) > 1:
                tmp_alignments = []

                if bam_job_files:
                    while len(bam_job_files) >= 10:
                        current_list_len = len(bam_job_files)
                        for i in range(0, current_list_len-9, 10):  # pylint: disable=unused-variable
                            bam_out = bam_job_files[0] + "_merge_" + str(merge_round) + ".bam"
                            tmp_alignments.append(bam_out)
                            cleanup_files.append(bam_out)

                            self.bam_merge_10(
                                bam_job_files.pop(0), bam_job_files.pop(0), bam_job_files.pop(0),
                                bam_job_files.pop(0), bam_job_files.pop(0), bam_job_files.pop(0),
                                bam_job_files.pop(0), bam_job_files.pop(0), bam_job_files.pop(0),
                                bam_job_files.pop(0), bam_out
                            )

                    bam_out = bam_job_files[0] + "_merge_" + str(merge_round) + ".bam"
                    if len(bam_job_files) >= 5:
                        tmp_alignments.append(bam_out)
                        cleanup_files.append(bam_out)
                        self.bam_merge_5(
                            bam_job_files.pop(0), bam_job_files.pop(0), bam_job_files.pop(0),
                            bam_job_files.pop(0), bam_job_files.pop(0), bam_out
                        )
                        if bam_job_files:
                            bam_out = bam_job_files[0] + "_merge_" + str(merge_round) + ".bam"

                    if len(bam_job_files) == 4:
                        tmp_alignments.append(bam_out)
                        cleanup_files.append(bam_out)
                        self.bam_merge_4(
                            bam_job_files.pop(0), bam_job_files.pop(0), bam_job_files.pop(0),
                            bam_job_files.pop(0), bam_out
                        )
                    elif len(bam_job_files) == 3:
                        tmp_alignments.append(bam_out)
                        cleanup_files.append(bam_out)
                        self.bam_merge_3(
                            bam_job_files.pop(0), bam_job_files.pop(0), bam_job_files.pop(0),
                            bam_out
                        )
                    elif len(bam_job_files) == 2:
                        tmp_alignments.append(bam_out)
                        cleanup_files.append(bam_out)
                        self.bam_merge_2(
                            bam_job_files.pop(0), bam_job_files.pop(0), bam_out
                        )
                    elif len(bam_job_files) == 1:
                        tmp_alignments.append(bam_job_files[0])

                barrier()

                bam_job_files = []
                bam_job_files = [new_bam for new_bam in tmp_alignments]

            else:
                break

        return_value = self.bam_copy(bam_job_files[0], in_bam_job_files[0])
        for tmp_bam_file in cleanup_files:
            compss_delete_file(tmp_bam_file)

        return return_value

    @task(bam_file_1=FILE_IN, bam_file_2=FILE_IN, bam_file_out=FILE_OUT)
    def bam_merge_2(self, bam_file_1, bam_file_2, bam_file_out):  # pylint: disable=no-self-use
        """
        Wrapper for the pysam SAMtools merge function

        Parameters
        ----------
        bam_file_1 : str
            Location of the bam file to merge into
        bam_file_2 : str
            Location of the bam file that is to get merged into bam_file_1
        """
        bam_handle = bamUtils()
        bam_handle.bam_merge(bam_file_1, bam_file_2)
        bam_handle.bam_copy(bam_file_1, bam_file_out)

    @task(
        bam_file_1=FILE_IN, bam_file_2=FILE_IN, bam_file_3=FILE_IN,
        bam_file_out=FILE_OUT)
    def bam_merge_3(self, bam_file_1, bam_file_2, bam_file_3, bam_file_out):  # pylint: disable=no-self-use
        """
        Wrapper for the pysam SAMtools merge function

        Parameters
        ----------
        bam_file_1 : str
            Location of the bam file to merge into
        bam_file_2 : str
            Location of the bam file that is to get merged into bam_file_1
        bam_file_3 : str
            Location of the bam file that is to get merged into bam_file_1
        """
        bam_handle = bamUtils()
        bam_handle.bam_merge([
            bam_file_1, bam_file_2, bam_file_3
        ])
        return bam_handle.bam_copy(bam_file_1, bam_file_out)

    @task(
        bam_file_1=FILE_IN, bam_file_2=FILE_IN, bam_file_3=FILE_IN,
        bam_file_4=FILE_IN, bam_file_out=FILE_OUT)
    def bam_merge_4(self, bam_file_1, bam_file_2, bam_file_3, bam_file_4, bam_file_out):  # pylint: disable=no-self-use
        """
        Wrapper for the pysam SAMtools merge function

        Parameters
        ----------
        bam_file_1 : str
            Location of the bam file to merge into
        bam_file_2 : str
            Location of the bam file that is to get merged into bam_file_1
        bam_file_3 : str
            Location of the bam file that is to get merged into bam_file_1
        bam_file_4 : str
            Location of the bam file that is to get merged into bam_file_1
        """
        bam_handle = bamUtils()
        bam_handle.bam_merge([
            bam_file_1, bam_file_2, bam_file_3, bam_file_4
        ])
        return bam_handle.bam_copy(bam_file_1, bam_file_out)

    @task(
        bam_file_1=FILE_IN, bam_file_2=FILE_IN, bam_file_3=FILE_IN,
        bam_file_4=FILE_IN, bam_file_5=FILE_IN, bam_file_out=FILE_OUT
    )  # pylint: disable=no-self-use,too-many-arguments
    def bam_merge_5(self, bam_file_1, bam_file_2, bam_file_3, bam_file_4, bam_file_5, bam_file_out):
        """
        Wrapper for the pysam SAMtools merge function

        Parameters
        ----------
        bam_file_1 : str
            Location of the bam file to merge into
        bam_file_2 : str
            Location of the bam file that is to get merged into bam_file_1
        bam_file_3 : str
            Location of the bam file that is to get merged into bam_file_1
        bam_file_4 : str
            Location of the bam file that is to get merged into bam_file_1
        bam_file_5 : str
            Location of the bam file that is to get merged into bam_file_1
        """
        bam_handle = bamUtils()
        bam_handle.bam_merge([
            bam_file_1, bam_file_2, bam_file_3, bam_file_4, bam_file_5
        ])
        return bam_handle.bam_copy(bam_file_1, bam_file_out)

    @task(
        bam_file_1=FILE_IN, bam_file_2=FILE_IN, bam_file_3=FILE_IN,
        bam_file_4=FILE_IN, bam_file_5=FILE_IN, bam_file_6=FILE_IN,
        bam_file_7=FILE_IN, bam_file_8=FILE_IN, bam_file_9=FILE_IN,
        bam_file_10=FILE_IN, bam_file_out=FILE_OUT
    )  # pylint: disable=no-self-use,too-many-arguments
    def bam_merge_10(self,
                     bam_file_1, bam_file_2, bam_file_3, bam_file_4, bam_file_5,
                     bam_file_6, bam_file_7, bam_file_8, bam_file_9, bam_file_10,
                     bam_file_out):
        """
        Wrapper for the pysam SAMtools merge function

        Parameters
        ----------
        bam_file_1 : str
            Location of the bam file to merge into
        bam_file_2 : str
            Location of the bam file that is to get merged into bam_file_1
        bam_file_3 : str
            Location of the bam file that is to get merged into bam_file_1
        bam_file_4 : str
            Location of the bam file that is to get merged into bam_file_1
        bam_file_5 : str
            Location of the bam file that is to get merged into bam_file_1
        bam_file_6 : str
            Location of the bam file that is to get merged into bam_file_1
        bam_file_7 : str
            Location of the bam file that is to get merged into bam_file_1
        bam_file_8 : str
            Location of the bam file that is to get merged into bam_file_1
        bam_file_9 : str
            Location of the bam file that is to get merged into bam_file_1
        bam_file_10 : str
            Location of the bam file that is to get merged into bam_file_1
        """
        bam_handle = bamUtils()
        bam_handle.bam_merge([
            bam_file_1, bam_file_2, bam_file_3, bam_file_4, bam_file_5,
            bam_file_6, bam_file_7, bam_file_8, bam_file_9, bam_file_10
        ])
        return bam_handle.bam_copy(bam_file_1, bam_file_out)

    @task(bam_in=FILE_IN, bam_out=FILE_OUT)
    def bam_copy(self, bam_in, bam_out):  # pylint: disable=no-self-use
        """
        Wrapper function to copy from one bam file to another

        Parameters
        ----------
        bam_in : str
            Location of the input bam file
        bam_out : str
            Location of the output bam file
        """
        bam_handle = bamUtils()
        return bam_handle.bam_copy(bam_in, bam_out)

    @task(bam_file=FILE_IN, bam_idx_file=FILE_OUT)
    def bam_index(self, bam_file, bam_idx_file):  # pylint: disable=no-self-use
        """
        Wrapper for the pysam SAMtools merge function

        Parameters
        ----------
        bam_file : str
            Location of the bam file that is to be indexed
        bam_idx_file : str
            Location of the bam index file (.bai)
        """
        bam_handle = bamUtils()
        return bam_handle.bam_index(bam_file, bam_idx_file)

    @task(bam_file=FILE_IN)
    def bam_stats(self, bam_file):  # pylint: disable=no-self-use
        """
        Wrapper for the pysam SAMtools flagstat function

        Parameters
        ----------
        bam_file : str
            Location of the bam file that is to be indexed
        bam_idx_file : str
            Location of the bam index file (.bai)
        """
        bam_handle = bamUtils()
        return bam_handle.bam_stats(bam_file)

    @task(bam_file=FILE_IN)
    def check_header(self, bam_file):  # pylint: disable=no-self-use
        """
        Wrapper for the pysam SAMtools merge function

        Parameters
        ----------
        bam_file_1 : str
            Location of the bam file to merge into
        bam_file_2 : str
            Location of the bam file that is to get merged into bam_file_1
        """
        bam_handle = bamUtils()
        return bam_handle.check_header(bam_file)<|MERGE_RESOLUTION|>--- conflicted
+++ resolved
@@ -390,7 +390,6 @@
         bam_handle = bamUtils()
         return bam_handle.bam_sort(bam_file)
 
-<<<<<<< HEAD
     @task(bam_file=FILE_IN, bam_file_out=FILE_IN, filter_name=IN)
     def bam_filter(self, bam_file, bam_file_out, filter_name):  # pylint: disable=no-self-use
         """
@@ -409,9 +408,6 @@
         return bam_handle.bam_filter(bam_file, bam_file_out, filter_name)
 
     def bam_merge(self, in_bam_job_files):
-=======
-    def bam_merge(self, in_bam_job_files):  # pylint: disable=too-many-branches
->>>>>>> 3eff0909
         """
         Wrapper task taking any number of bam files and merging them into a
         single bam file.

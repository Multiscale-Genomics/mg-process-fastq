"""
.. See the NOTICE file distributed with this work for additional information
   regarding copyright ownership.

   Licensed under the Apache License, Version 2.0 (the "License");
   you may not use this file except in compliance with the License.
   You may obtain a copy of the License at

       http://www.apache.org/licenses/LICENSE-2.0

   Unless required by applicable law or agreed to in writing, software
   distributed under the License is distributed on an "AS IS" BASIS,
   WITHOUT WARRANTIES OR CONDITIONS OF ANY KIND, either express or implied.
   See the License for the specific language governing permissions and
   limitations under the License.
"""

from __future__ import print_function

import os
import sys
import tarfile
import shutil

from utils import logger

try:
    if hasattr(sys, '_run_from_cmdl') is True:
        raise ImportError
    from pycompss.api.parameter import IN, FILE_IN, FILE_OUT
    from pycompss.api.task import task
    from pycompss.api.api import barrier, compss_wait_on, compss_open, compss_delete_file
except ImportError:
    logger.warn("[Warning] Cannot import \"pycompss\" API packages.")
    logger.warn("          Using mock decorators.")

    from utils.dummy_pycompss import IN, FILE_IN, FILE_OUT  # pylint: disable=ungrouped-imports
    from utils.dummy_pycompss import task  # pylint: disable=ungrouped-imports
    from utils.dummy_pycompss import barrier, compss_wait_on, compss_open, compss_delete_file  # pylint: disable=ungrouped-imports

from basic_modules.tool import Tool
from basic_modules.metadata import Metadata

from tool.fastq_splitter import fastq_splitter
from tool.aligner_utils import alignerUtils
from tool.bam_utils import bamUtilsTask

# ------------------------------------------------------------------------------


class bwaAlignerTool(Tool):
    """
    Tool for aligning sequence reads to a genome using BWA
    """

    def __init__(self, configuration=None):
        """
        Initialise the tool with its configuration.


        Parameters
        ----------
        configuration : dict
            a dictionary containing parameters that define how the operation
            should be carried out, which are specific to each Tool.
        """
        logger.info("BWA ALN Aligner")
        Tool.__init__(self)

        if configuration is None:
            configuration = {}

        self.configuration.update(configuration)

    @task(returns=bool, genome_file_name=IN, genome_idx=FILE_IN,
          amb_file=FILE_OUT, ann_file=FILE_OUT, bwt_file=FILE_OUT,
          pac_file=FILE_OUT, sa_file=FILE_OUT)
    def untar_index(  # pylint: disable=too-many-locals,too-many-arguments
            self, genome_file_name, genome_idx,
            amb_file, ann_file, bwt_file, pac_file, sa_file):
        """
        Extracts the BWA index files from the genome index tar file.

        Parameters
        ----------
        genome_file_name : str
            Location string of the genome fasta file
        genome_idx : str
            Location of the BWA index file
        amb_file : str
            Location of the amb index file
        ann_file : str
            Location of the ann index file
        bwt_file : str
            Location of the bwt index file
        pac_file : str
            Location of the pac index file
        sa_file : str
            Location of the sa index file

        Returns
        -------
        bool
            Boolean indicating if the task was successful
        """
        if "no-untar" in self.configuration and self.configuration["no-untar"] is True:
            return True

        gfl = genome_file_name.split("/")
        au_handle = alignerUtils()
        au_handle.bwa_untar_index(
            gfl[-1], genome_idx, amb_file, ann_file, bwt_file, pac_file, sa_file)

        return True

    @task(returns=bool, genome_file_loc=FILE_IN, read_file_loc=FILE_IN,
          bam_loc=FILE_OUT, genome_idx=FILE_IN,
          amb_file=FILE_IN, ann_file=FILE_IN, bwt_file=FILE_IN,
          pac_file=FILE_IN, sa_file=FILE_IN, aln_params=IN, isModifier=False)
    def bwa_aligner_single(  # pylint: disable=too-many-arguments, no-self-use
            self, genome_file_loc, read_file_loc, bam_loc,
            amb_file, ann_file, bwt_file, pac_file, sa_file,  # pylint: disable=unused-argument
            aln_params):
        """
        BWA ALN Aligner - Single Ended

        Parameters
        ----------
        genome_file_loc : str
            Location of the genomic fasta
        read_file_loc : str
            Location of the FASTQ file
        bam_loc : str
            Location of the output aligned bam file
        amb_file : str
            Location of the amb index file
        ann_file : str
            Location of the ann index file
        bwt_file : str
            Location of the bwt index file
        pac_file : str
            Location of the pac index file
        sa_file : str
            Location of the sa index file
        aln_params : dict
            Alignment parameters

        Returns
        -------
        bam_loc : str
            Location of the output file
        """
        out_bam = read_file_loc + '.out.bam'

        au_handle = alignerUtils()
        logger.info(
            "BWA FINISHED: " + str(au_handle.bwa_aln_align_reads_single(
                genome_file_loc, read_file_loc, out_bam, aln_params))
        )

        try:
            with open(bam_loc, "wb") as f_out:
                with open(out_bam, "rb") as f_in:
                    f_out.write(f_in.read())
        except IOError:
            return False

        os.remove(out_bam)

        return True

    @task(returns=bool, genome_file_loc=FILE_IN, read_file_loc1=FILE_IN,
          read_file_loc2=FILE_IN, bam_loc=FILE_OUT, genome_idx=FILE_IN,
          amb_file=FILE_IN, ann_file=FILE_IN, bwt_file=FILE_IN,
          pac_file=FILE_IN, sa_file=FILE_IN, aln_params=IN, isModifier=False)
    def bwa_aligner_paired(  # pylint: disable=too-many-arguments, no-self-use
            self, genome_file_loc, read_file_loc1, read_file_loc2, bam_loc,
            amb_file, ann_file, bwt_file, pac_file, sa_file, aln_params):  # pylint: disable=unused-argument
        """
        BWA ALN Aligner - Paired End

        Parameters
        ----------
        genome_file_loc : str
            Location of the genomic fasta
        read_file_loc1 : str
            Location of the FASTQ file
        read_file_loc2 : str
            Location of the FASTQ file
        bam_loc : str
            Location of the output aligned bam file
        amb_file : str
            Location of the amb index file
        ann_file : str
            Location of the ann index file
        bwt_file : str
            Location of the bwt index file
        pac_file : str
            Location of the pac index file
        sa_file : str
            Location of the sa index file
        aln_params : dict
            Alignment parameters

        Returns
        -------
        bam_loc : str
            Location of the output file
        """
        out_bam = read_file_loc1 + '.out.bam'
        au_handle = alignerUtils()
        logger.info(
            "BWA FINISHED: " + str(au_handle.bwa_aln_align_reads_paired(
                genome_file_loc, read_file_loc1, read_file_loc2, out_bam, aln_params))
        )

        try:
            with open(bam_loc, "wb") as f_out:
                with open(out_bam, "rb") as f_in:
                    f_out.write(f_in.read())
        except IOError:
            return False

        os.remove(out_bam)

        return True

    @staticmethod
    def get_aln_params(params):
        """
        Function to handle to extraction of commandline parameters and formatting
        them for use in the aligner for BWA ALN

        Parameters
        ----------
        params : dict

        Returns
        -------
        list
        """
        command_parameters = {
            "bwa_edit_dist_param": ["-n", True],
            "bwa_max_gap_open_param": ["-o", True],
            "bwa_max_gap_ext_param": ["-e", True],
            "bwa_dis_long_del_range_param": ["-d", True],
            "bwa_dis_indel_range_param": ["-i", True],
            "bwa_n_subseq_seed_param": ["-l", True],
            "bwa_max_edit_dist_param": ["-k", True],
            "bwa_mismatch_penalty_param": ["-M", True],
            "bwa_gap_open_penalty_param": ["-O", True],
            "bwa_gap_ext_penalty_param": ["-E", True],
            "bwa_use_subopt_threshold_param": ["-R", True],
            "bwa_reverse_query_param": ["-c", False],
            "bwa_dis_iter_search_param": ["-N", False],
            "bwa_read_trim_param": ["-q", True],
            "bwa_barcode_len_param": ["-B", True]
        }

        command_params = []
        for param in params:
            if param in command_parameters:
                if command_parameters[param][1]:
                    command_params = command_params + [command_parameters[param][0], params[param]]
                else:
                    if command_parameters[param][0]:
                        command_params.append(command_parameters[param][0])

        return command_params

    def run(self, input_files, input_metadata, output_files):  # pylint: disable=too-many-branches,too-many-locals,too-many-statements
        """
        The main function to align bam files to a genome using BWA

        Parameters
        ----------
        input_files : dict
            File 0 is the genome file location, file 1 is the FASTQ file
        metadata : dict
        output_files : dict

        Returns
        -------
        output_files : dict
            First element is a list of output_bam_files, second element is the
            matching meta data
        output_metadata : dict
        """

        untar_idx = True
        if "no-untar" in self.configuration and self.configuration["no-untar"] is True:
            untar_idx = False

        index_files = {
            "amb": input_files["genome"] + ".amb",
            "ann": input_files["genome"] + ".ann",
            "bwt": input_files["genome"] + ".bwt",
            "pac": input_files["genome"] + ".pac",
            "sa": input_files["genome"] + ".sa"
        }

        if untar_idx:
            self.untar_index(
                input_files["genome"],
                input_files["index"],
                index_files["amb"],
                index_files["ann"],
                index_files["bwt"],
                index_files["pac"],
                index_files["sa"]
            )

        sources = [input_files["genome"]]

        fqs = fastq_splitter()

        fastq1 = input_files["loc"]
        sources.append(input_files["loc"])

        fastq_file_gz = str(fastq1 + ".tar.gz")
        if "fastq2" in input_files:
            fastq2 = input_files["fastq2"]
            sources.append(input_files["fastq2"])
            fastq_file_list = fqs.paired_splitter(
                fastq1, fastq2, fastq_file_gz
            )
        else:
            fastq_file_list = fqs.single_splitter(
                fastq1, fastq_file_gz
            )

        # Required to prevent iterating over the future objects
        fastq_file_list = compss_wait_on(fastq_file_list)

        if not fastq_file_list:
            logger.fatal("FASTQ SPLITTER: run failed")
            return {}, {}

        logger.progress("FASTQ Splitter", task_id=0, total=4)

        if hasattr(sys, '_run_from_cmdl') is True:
            pass
        else:
            logger.info("Getting the tar file")
            with compss_open(fastq_file_gz, "rb") as f_in:
                with open(fastq_file_gz, "wb") as f_out:
                    f_out.write(f_in.read())

        gz_data_path = fastq_file_gz.split("/")
        gz_data_path = "/".join(gz_data_path[:-1])

        try:
            tar = tarfile.open(fastq_file_gz)
            tar.extractall(path=gz_data_path)
            tar.close()
            os.remove(fastq_file_gz)
            compss_delete_file(fastq_file_gz)
        except tarfile.TarError:
            logger.fatal("Split FASTQ files: Malformed tar file")
            return {}, {}

        logger.progress("FASTQ Splitter", task_id=1, total=4)

        # input and output share most metadata
        output_metadata = {}

        output_bam_file = output_files["output"]
        # output_bai_file = output_files["bai"]

        logger.info("BWA ALIGNER: Aligning sequence reads to the genome")

        output_bam_list = []
        logger.progress("ALIGNER - jobs = " + str(len(fastq_file_list)), task_id=1, total=4)
        for fastq_file_pair in fastq_file_list:
            if "fastq2" in input_files:
                tmp_fq1 = gz_data_path + "/tmp/" + fastq_file_pair[0]
                tmp_fq2 = gz_data_path + "/tmp/" + fastq_file_pair[1]
                output_bam_file_tmp = tmp_fq1 + ".bam"
                output_bam_list.append(output_bam_file_tmp)

                logger.info("BWA ALN FILES: " + tmp_fq1 + " - " + tmp_fq2)
                self.bwa_aligner_paired(
                    str(input_files["genome"]), tmp_fq1, tmp_fq2, output_bam_file_tmp,
                    index_files["amb"],
                    index_files["ann"],
                    index_files["bwt"],
                    index_files["pac"],
                    index_files["sa"],
                    self.get_aln_params(self.configuration)
                )
            else:
                tmp_fq = gz_data_path + "/tmp/" + fastq_file_pair[0]
                output_bam_file_tmp = tmp_fq + ".bam"
                output_bam_list.append(output_bam_file_tmp)

                logger.info("BWA ALN FILES: " + tmp_fq)
                self.bwa_aligner_single(
                    str(input_files["genome"]), tmp_fq, output_bam_file_tmp,
                    index_files["amb"],
                    index_files["ann"],
                    index_files["bwt"],
                    index_files["pac"],
                    index_files["sa"],
                    self.get_aln_params(self.configuration)
                )

<<<<<<< HEAD
        barrier()

        # Remove all tmp fastq files now that the reads have been aligned
        if untar_idx:
            for idx_file in index_files:
                compss_delete_file(index_files[idx_file])

        for fastq_file_pair in fastq_file_list:
            os.remove(gz_data_path + "/tmp/" + fastq_file_pair[0])
            compss_delete_file(gz_data_path + "/tmp/" + fastq_file_pair[0])
            if "fastq2" in input_files:
                os.remove(gz_data_path + "/tmp/" + fastq_file_pair[1])
                compss_delete_file(gz_data_path + "/tmp/" + fastq_file_pair[1])
=======
        logger.progress("ALIGNER", task_id=2, total=4)
>>>>>>> 04b07933

        bam_handle = bamUtilsTask()

        logger.progress("Merging bam files", task_id=2, total=4)
        bam_handle.bam_merge(output_bam_list)
        logger.progress("Merging bam files", task_id=3, total=4)

<<<<<<< HEAD
        # Remove all bam files that are not the final file
        for i in output_bam_list[1:len(output_bam_list)]:
            try:
                compss_delete_file(i)
                os.remove(i)
            except (OSError, IOError) as msg:
                logger.warn(
                    "Unable to remove file I/O error({0}): {1}".format(
                        msg.errno, msg.strerror
                    )
                )

        logger.info("Sorting merged bam file")
=======
        logger.progress("Sorting merged bam file", task_id=3, total=4)
>>>>>>> 04b07933
        bam_handle.bam_sort(output_bam_list[0])
        logger.progress("Sorting merged bam file", task_id=4, total=4)

        logger.info("Copying bam file into the output file")
        bam_handle.bam_copy(output_bam_list[0], output_bam_file)

        compss_delete_file(output_bam_list[0])

        logger.info("BWA ALIGNER: Alignments complete")

        barrier()
        shutil.rmtree(gz_data_path + "/tmp")

        output_metadata = {
            "bam": Metadata(
                data_type=input_metadata['loc'].data_type,
                file_type="BAM",
                file_path=output_files["output"],
                sources=[input_metadata["genome"].file_path, input_metadata['loc'].file_path],
                taxon_id=input_metadata["genome"].taxon_id,
                meta_data={
                    "assembly": input_metadata["genome"].meta_data["assembly"],
                    "tool": "bwa_aligner"
                }
            )
        }

        return ({"bam": output_files["output"]}, output_metadata)

# ------------------------------------------------------------------------------<|MERGE_RESOLUTION|>--- conflicted
+++ resolved
@@ -404,7 +404,6 @@
                     self.get_aln_params(self.configuration)
                 )
 
-<<<<<<< HEAD
         barrier()
 
         # Remove all tmp fastq files now that the reads have been aligned
@@ -418,9 +417,7 @@
             if "fastq2" in input_files:
                 os.remove(gz_data_path + "/tmp/" + fastq_file_pair[1])
                 compss_delete_file(gz_data_path + "/tmp/" + fastq_file_pair[1])
-=======
         logger.progress("ALIGNER", task_id=2, total=4)
->>>>>>> 04b07933
 
         bam_handle = bamUtilsTask()
 
@@ -428,7 +425,6 @@
         bam_handle.bam_merge(output_bam_list)
         logger.progress("Merging bam files", task_id=3, total=4)
 
-<<<<<<< HEAD
         # Remove all bam files that are not the final file
         for i in output_bam_list[1:len(output_bam_list)]:
             try:
@@ -441,10 +437,7 @@
                     )
                 )
 
-        logger.info("Sorting merged bam file")
-=======
         logger.progress("Sorting merged bam file", task_id=3, total=4)
->>>>>>> 04b07933
         bam_handle.bam_sort(output_bam_list[0])
         logger.progress("Sorting merged bam file", task_id=4, total=4)
 

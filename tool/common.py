--- conflicted
+++ resolved
@@ -16,25 +16,22 @@
 """
 from __future__ import print_function
 
+import os.path
 import shlex
 import shutil
 import subprocess
-<<<<<<< HEAD
-import os.path
-import argparse
-import collections
-=======
 import tarfile
->>>>>>> f5cfd925
 
 from utils import logger
 
-class cd(object):
+
+class cd(object):  # pylint: disable=too-few-public-methods, invalid-name
     """
     Context manager for changing the current working directory
     """
 
     def __init__(self, newpath):
+        self.savedpath = os.getcwd()
         self.newpath = os.path.expanduser(newpath)
 
     def __enter__(self):
@@ -44,17 +41,11 @@
     def __exit__(self, etype, value, traceback):
         os.chdir(self.savedpath)
 
-class common(object):
+
+class common(object):  # pylint: disable=too-few-public-methods, invalid-name
     """
-    Functions for downloading and processing *-seq FastQ files. Functions
-    provided allow for the downloading andindexing of the genome assemblies.
+    Common functions that can be used generically across tools and pipelines
     """
-
-    def __init__(self):
-        """
-        Initialise the module
-        """
-        print("Common functions")
 
     @staticmethod
     def to_output_file(input_file, output_file, empty=True):
@@ -136,6 +127,7 @@
     def zip_file(location, cpu=1):
         """
         Use pigz (gzip as a fallback) to compress a file
+
         Parameters
         ----------
         location : str
@@ -151,290 +143,4 @@
             command_line = 'gzip ' + location
             args = shlex.split(command_line)
             process = subprocess.Popen(args)
-            process.wait()
-
-    def replaceENAHeader(self, file_path, file_out):
-        """
-        The ENA header has pipes in the header as part of teh stable_id. This
-        function removes the ENA stable_id and replaces it with the final
-        section after splitting the stable ID on the pipe.
-        """
-        with open(file_out, 'w') as new_file:
-            with open(file_path) as old_file:
-                for line in old_file:
-                    if line[0] == '>':
-                        space_line = line.split(" ")
-                        new_file.write(">" + space_line[0].split("|")[-1].replace(">", "") + "\n")
-                    else:
-                        new_file.write(line)
-
-        return True
-
-    def gem_index_genome(self, genome_file, gem_file):
-        """
-        Create an index of the genome FASTA file with GEM. These are saved
-        alongside the assembly file.
-
-        Parameters
-        ----------
-        genome_file : str
-            Location of the assembly file in the file system
-
-        """
-        command_line = 'gem-indexer -i ' + genome_file + ' -o ' + gem_file
-
-        args = shlex.split(command_line)
-        process = subprocess.Popen(args)
-        process.wait()
-
-        return True
-
-    def bowtie_index_genome(self, genome_file, index_name=None):
-        """
-        Create an index of the genome FASTA file with Bowtie2. These are saved
-        alongside the assembly file.
-
-        Parameters
-        ----------
-        genome_file : str
-            Location of the assembly file in the file system
-        """
-        file_name = genome_file.split("/")
-
-        output_file = index_name
-        if output_file is None:
-            output_file = file_name[-1].replace('.fa', '')
-
-        with cd("/".join(file_name[0:-1])):
-            command_line = 'bowtie2-build ' + genome_file + ' ' + output_file
-            args = shlex.split(command_line)
-            process = subprocess.Popen(args)
-            process.wait()
-
-        return True
-
-    def bwa_index_genome(self, genome_file):
-        """
-        Create an index of the genome FASTA file with BWA. These are saved
-        alongside the assembly file. If the index has already been generated
-        then the locations of the files are returned
-
-        Parameters
-        ----------
-        genome_file : str
-            Location of the assembly file in the file system
-
-        Returns
-        -------
-        amb_file : str
-            Location of the amb file
-        ann_file : str
-            Location of the ann file
-        bwt_file : str
-            Location of the bwt file
-        pac_file : str
-            Location of the pac file
-        sa_file : str
-            Location of the sa file
-
-        Example
-        -------
-        .. code-block:: python
-           :linenos:
-
-           from tool.common import common
-           cf = common()
-
-           indexes = cf.bwa_index_genome('/<data_dir>/human_GRCh38.fa.gz')
-           print(indexes)
-
-
-        """
-        command_line = 'bwa index ' + genome_file
-
-        amb_name = genome_file + '.amb'
-        ann_name = genome_file + '.ann'
-        bwt_name = genome_file + '.bwt'
-        pac_name = genome_file + '.pac'
-        sa_name = genome_file + '.sa'
-
-        if os.path.isfile(bwt_name) is False:
-            args = shlex.split(command_line)
-            process = subprocess.Popen(args)
-            process.wait()
-
-        return (amb_name, ann_name, bwt_name, pac_name, sa_name)
-
-    def bwa_aln_align_reads_single(self, genome_file, reads_file, bam_loc):
-        """
-        Map the reads to the genome using BWA.
-        Parameters
-        ----------
-        genome_file : str
-            Location of the assembly file in the file system
-        reads_file : str
-            Location of the reads file in the file system
-        bam_loc : str
-            Location of the output file
-        """
-
-        intermediate_file = reads_file + '.sai'
-        intermediate_sam_file = reads_file + '.sam'
-        output_bam_file = bam_loc
-
-        command_lines = [
-            'bwa aln -q 5 -f ' + intermediate_file + ' ' + genome_file + ' ' + reads_file,
-            'bwa samse -f ' + intermediate_sam_file  + ' ' + genome_file + ' ' +
-            intermediate_file + ' ' + reads_file,
-            'samtools view -b -o ' + output_bam_file + ' ' + intermediate_sam_file
-        ]
-
-        print("BWA COMMAND LINES:", command_lines)
-
-        for command_line in command_lines:
-            args = shlex.split(command_line)
-            process = subprocess.Popen(args)
-            process.wait()
-
-        return output_bam_file
-
-    def bwa_aln_align_reads_paired(self, genome_file, reads_file_1, reads_file_2, bam_loc):
-        """
-        Map the reads to the genome using BWA.
-        Parameters
-        ----------
-        genome_file : str
-            Location of the assembly file in the file system
-        reads_file : str
-            Location of the reads file in the file system
-        bam_loc : str
-            Location of the output file
-        """
-
-        intermediate_file = reads_file + '.sai'
-        intermediate_sam_file = reads_file + '.sam'
-        output_bam_file = bam_loc
-
-        command_lines = [
-            # 'bwa aln -q 5 -f ' + intermediate_file + ' ' + genome_file + ' ' + reads_file,
-            # 'bwa samse -f ' + intermediate_sam_file  + ' ' + genome_file + ' ' +
-            # intermediate_file + ' ' + reads_file,
-            # 'samtools view -b -o ' + output_bam_file + ' ' + intermediate_sam_file
-        ]
-
-        print("BWA COMMAND LINES:", command_lines)
-
-        for command_line in command_lines:
-            args = shlex.split(command_line)
-            process = subprocess.Popen(args)
-            process.wait()
-
-        return output_bam_file
-
-    def bwa_mem_align_reads_single(self, genome_file, reads_file, bam_loc):
-        """
-        Map the reads to the genome using BWA.
-
-        Parameters
-        ----------
-        genome_file : str
-            Location of the assembly file in the file system
-        reads_file : str
-            Location of the reads file in the file system
-        bam_loc : str
-            Location of the output file
-        """
-
-        intermediate_sam_file = reads_file + '.sam'
-        output_bam_file = bam_loc
-
-        command_line = 'bwa mem ' + genome_file + ' ' + reads_file
-        args = shlex.split(command_line)
-        with open(intermediate_sam_file, "w") as f_out:
-            sub_proc = subprocess.Popen(args, stdout=f_out)
-            sub_proc.wait()
-
-        command_line = 'samtools view -b -o ' + output_bam_file + ' ' + intermediate_sam_file
-        args = shlex.split(command_line)
-        process = subprocess.Popen(args)
-        process.wait()
-
-        return output_bam_file
-
-    def bwa_mem_align_reads_paired(self, genome_file, reads_file_1, reads_file_2, bam_loc):
-        """
-        Map the reads to the genome using BWA.
-
-        Parameters
-        ----------
-        genome_file : str
-            Location of the assembly file in the file system
-        reads_file : str
-            Location of the reads file in the file system
-        bam_loc : str
-            Location of the output file
-        """
-
-        intermediate_sam_file = reads_file_1 + '.sam'
-        output_bam_file = bam_loc
-
-        command_line = 'bwa mem ' + genome_file + ' ' + reads_file_1 + ' ' + reads_file_2
-        args = shlex.split(command_line)
-        with open(intermediate_sam_file, "w") as f_out:
-            sub_proc = subprocess.Popen(args, stdout=f_out)
-            sub_proc.wait()
-
-        command_line = 'samtools view -b -o ' + output_bam_file + ' ' + intermediate_sam_file
-        args = shlex.split(command_line)
-        process = subprocess.Popen(args)
-        process.wait()
-
-        return output_bam_file
-
-class CommandLineParser(object):
-    """Parses command line"""
-    @staticmethod
-    def valid_file(file_name):
-        if not os.path.exists(file_name):
-            raise argparse.ArgumentTypeError("The file does not exist")
-        return file_name
-
-    @staticmethod
-    def valid_integer_number(ivalue):
-        try:
-            ivalue = int(ivalue)
-        except:
-            raise argparse.ArgumentTypeError("%s is an invalid value" % ivalue)
-        if ivalue <= 0:
-            raise argparse.ArgumentTypeError("%s is an invalid value" % ivalue)
-        return ivalue
-
-class format_utils(object):
-    """
-    Useful functions to format strings 
-    """
-    @staticmethod
-    def convert_from_unicode(data):
-        """
-        Converts from unicode to string.
-
-        Parameters
-        ----------
-        data : str or collection
-            Input object in unicode
-        """
-        if isinstance(data, basestring):
-            return str(data)
-        if isinstance(data, collections.Mapping):
-            return dict(map(format_utils.convert_from_unicode, data.iteritems()))
-        if isinstance(data, collections.Iterable):
-            return type(data)(map(format_utils.convert_from_unicode, data))
-        return data
-    @staticmethod
-    def nice(reso):
-        """
-        Function to nicely format resolution in Mb or Kb
-        """
-        if reso >= 1000000:
-            return '%dMb' % (reso / 1000000)
-        return '%dkb' % (reso / 1000)+            process.wait()
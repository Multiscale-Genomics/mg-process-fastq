"""
.. See the NOTICE file distributed with this work for additional information
   regarding copyright ownership.

   Licensed under the Apache License, Version 2.0 (the "License");
   you may not use this file except in compliance with the License.
   You may obtain a copy of the License at

       http://www.apache.org/licenses/LICENSE-2.0

   Unless required by applicable law or agreed to in writing, software
   distributed under the License is distributed on an "AS IS" BASIS,
   WITHOUT WARRANTIES OR CONDITIONS OF ANY KIND, either express or implied.
   See the License for the specific language governing permissions and
   limitations under the License.
"""

from __future__ import print_function

import os
import shutil
import shlex
import subprocess
import shutil
import sys
import re
import tarfile
import multiprocessing

from utils import logger

try:
    if hasattr(sys, '_run_from_cmdl') is True:
        raise ImportError
    from pycompss.api.parameter import FILE_IN, FILE_OUT, IN, OUT
    from pycompss.api.task import task
    # from pycompss.api.api import compss_wait_on
except ImportError:
    logger.warn("[Warning] Cannot import \"pycompss\" API packages.")
    logger.warn("          Using mock decorators.")

    from utils.dummy_pycompss import FILE_IN, FILE_OUT, IN, OUT  # pylint: disable=ungrouped-imports
    from utils.dummy_pycompss import task  # pylint: disable=ungrouped-imports
    # from utils.dummy_pycompss import compss_wait_on  # pylint: disable=ungrouped-imports

from basic_modules.tool import Tool
from basic_modules.metadata import Metadata

from tool.fastqreader import fastqreader


# ------------------------------------------------------------------------------

class fastq_splitter(Tool):
    """
    Script for splitting up FASTQ files into manageable chunks
    """

    def __init__(self, configuration=None):
        """
        Initialise the tool with its configuration.


        Parameters
        ----------
        configuration : dict
            a dictionary containing parameters that define how the operation
            should be carried out, which are specific to each Tool.
        """
        logger.info("FASTQ Splitter")
        Tool.__init__(self)

        if configuration is None:
            configuration = {}

        self.configuration.update(configuration)

    def _compress_file_mp(self, file_in):
        """
        Function to compress a given file using pigz. If pigz is not installed
        then gzip is used.

        Parameters
        ----------
        file_in : str
            Input file
        """
        try:
            command_line = 'pigz ' + file_in
            args = shlex.split(command_line)
            process = subprocess.Popen(args)
            process.wait()
        except OSError:
            logger.warn("OSERROR: pigz not installed, using gzip")
            command_line = 'gzip ' + file_in
            args = shlex.split(command_line)
            process = subprocess.Popen(args)
            process.wait()

    @task(
        in_file1=FILE_IN, tag=IN,
        out_file=FILE_OUT, files_out=OUT,
        returns=list)
    def single_splitter(self, in_file1, out_file, tag='tmp'):  # pylint: disable=no-self-use
        """
        Function to divide the FastQ files into separate sub files of 1000000
        sequences so that the aligner can run in parallel.

        Parameters
        ----------
        in_file1 : str
            Location of first FASTQ file
        tag : str
            DEFAULT = tmp
            Tag used to identify the files. Useful if this is getting run
            manually on a single machine multiple times to prevent collisions of
            file names. It is also the temporary directory used within the
            compressed out_file containing the separated and compressed FASTQ
            files.


        Returns
        -------
        Returns: Returns a list of the files that have been generated.
                 Each sub list containing the two paired end files for that
                 subset.
        paired_files : list
            List of lists of pair end files. Each sub list containing the two
            paired end files for that subset.
        """

        fqr = fastqreader()
        fqr.openFastQ(in_file1)
        fqr.createOutputFiles(tag)

        fastq_chunk_size = 1000000
        if "fastq_chunk_size" in self.configuration:
            fastq_chunk_size = self.configuration["fastq_chunk_size"]

        record1 = fqr.next(1)

        count_r3 = 0

        file_loc_1 = fqr.fastq1.split("/")
        file_loc_1[-1] = file_loc_1[-1].replace(
            ".fastq",
            "." + str(fqr.output_tag) + "_" + str(fqr.output_file_count) + ".fastq")
        file_loc_1.insert(-1, tag)
        tmp_dir = "/".join(file_loc_1[:-1])

        files_out = [[file_loc_1[-1]]]

        while fqr.eof(1) is False:
            fqr.writeOutput(record1, 1)
            record1 = fqr.next(1)
            count_r3 += 1

            if count_r3 % fastq_chunk_size == 0:
                fqr.incrementOutputFiles()
                file_loc_1 = fqr.fastq1.split("/")
                new_suffix = "." + str(fqr.output_tag) + "_" + str(fqr.output_file_count) + ".fastq"
                file_loc_1[-1] = re.sub('.fastq$', new_suffix, file_loc_1[-1])
                file_loc_1.insert(-1, tag)

                files_out.append([file_loc_1[-1]])

        fqr.closeFastQ()
        fqr.closeOutputFiles()

        fqgz_files = []
        for fq_file in files_out:
            self._compress_file_mp("/".join(file_loc_1[:-1]) + '/' + fq_file[0])
            fqgz_files.append([fq_file[0] + ".gz"])

        untar_idx = True
        if "no-untar" in self.configuration and self.configuration["no-untar"] is True:
            untar_idx = False

        if untar_idx is True:
            output_file_pregz = out_file.replace('.tar.gz', '.tar')

            if os.path.isfile(out_file):
                os.remove(out_file)

            tar = tarfile.open(output_file_pregz, "w")
            tar.add("/".join(file_loc_1[:-1]), arcname=tag)
            tar.close()

            self._compress_file_mp(output_file_pregz)

<<<<<<< HEAD

            shutil.rmtree(tmp_dir)

        return files_out
=======
            shutil.rmtree("/".join(file_loc_1[:-1]))

        return fqgz_files
>>>>>>> d6f936ed

    @task(
        in_file1=FILE_IN, in_file2=FILE_IN, tag=IN,
        out_file=FILE_OUT, files_out=OUT,
        returns=list)
    def paired_splitter(self, in_file1, in_file2, out_file, tag='tmp'):  # pylint: disable=no-self-use
        """
        Function to divide the paired-end FastQ files into separte sub files
        of 1000000 sequences so that the aligner can run in parallel.

        Parameters
        ----------
        in_file1 : str
            Location of first paired end FASTQ file
        in_file2 : str
            Location of second paired end FASTQ file
        tag : str
            DEFAULT = tmp
            Tag used to identify the files. Useful if this is getting run
            manually on a single machine multiple times to prevent collisions of
            file names. It is also the temporary directory used within the
            compressed out_file containing the separated and compressed FASTQ
            files.


        Returns
        -------
        Returns: Returns a list of lists of the files that have been generated.
                 Each sub list containing the two paired end files for that
                 subset.
        paired_files : list
            List of lists of pair end files. Each sub list containing the two
            paired end files for that subset.
        """

        fqr = fastqreader()
        fqr.openFastQ(in_file1, in_file2)
        fqr.createOutputFiles(tag)

        fastq_chunk_size = 1000000
        if "fastq_chunk_size" in self.configuration:
            fastq_chunk_size = self.configuration["fastq_chunk_size"]

        record1 = fqr.next(1)
        record2 = fqr.next(2)

        count_r1 = 0
        count_r2 = 0
        count_r3 = 0

        file_loc_1 = fqr.fastq1.split("/")
        new_suffix = "." + str(fqr.output_tag) + "_" + str(fqr.output_file_count) + ".fastq"
        file_loc_1[-1] = re.sub('.fastq$', new_suffix, file_loc_1[-1])
        file_loc_1.insert(-1, tag)

        tmp_dir = "/".join(file_loc_1[:-1])

        file_loc_2 = fqr.fastq2.split("/")
        new_suffix = "." + str(fqr.output_tag) + "_" + str(fqr.output_file_count) + ".fastq"
        file_loc_2[-1] = re.sub('.fastq$', new_suffix, file_loc_2[-1])

        file_loc_2.insert(-1, tag)
        files_out = [[file_loc_1[-1], file_loc_2[-1]]]

        while fqr.eof(1) is False and fqr.eof(2) is False:
            r1_id = record1["id"].split(" ")
            r2_id = record2["id"].split(" ")

            if r1_id[0] == r2_id[0]:
                fqr.writeOutput(record1, 1)
                fqr.writeOutput(record2, 2)

                record1 = fqr.next(1)
                record2 = fqr.next(2)

                count_r1 += 1
                count_r2 += 1
                count_r3 += 1
            elif r1_id[0] < r2_id[0]:
                record1 = fqr.next(1)
                count_r1 += 1
            else:
                record2 = fqr.next(2)
                count_r2 += 1

            if count_r3 % fastq_chunk_size == 0:
                fqr.incrementOutputFiles()
                file_loc_1 = fqr.fastq1.split("/")
                new_suffix = "." + str(fqr.output_tag) + "_" + str(fqr.output_file_count) + ".fastq"
                file_loc_1[-1] = re.sub('.fastq$', new_suffix, file_loc_1[-1])
                file_loc_1.insert(-1, tag)

                file_loc_2 = fqr.fastq2.split("/")
                new_suffix = "." + str(fqr.output_tag) + "_" + str(fqr.output_file_count) + ".fastq"
                file_loc_2[-1] = re.sub('.fastq$', new_suffix, file_loc_2[-1])
                file_loc_2.insert(-1, tag)

                files_out.append([file_loc_1[-1], file_loc_2[-1]])

        fqr.closeFastQ()
        fqr.closeOutputFiles()

        fqgz_files = []
        for fq_file in files_out:
            fq_file_1 = "/".join(file_loc_1[:-1]) + '/' + fq_file[0]
            fq_file_2 = "/".join(file_loc_1[:-1]) + '/' + fq_file[1]

            f1_proc = multiprocessing.Process(
                name='fastq_1', target=self._compress_file_mp,
                args=(fq_file_1,)
            )
            f2_proc = multiprocessing.Process(
                name='fastq_2', target=self._compress_file_mp,
                args=(fq_file_2,)
            )

            f1_proc.start()
            f2_proc.start()

            f1_proc.join()
            f2_proc.join()

            fqgz_files.append([fq_file[0] + ".gz", fq_file[1] + ".gz"])

        output_file_pregz = out_file.replace('.tar.gz', '.tar')

        untar_idx = True
        if "no-untar" in self.configuration and self.configuration["no-untar"] is True:
            untar_idx = False

        if untar_idx is True:
            if os.path.isfile(out_file):
                os.remove(out_file)
            tar = tarfile.open(output_file_pregz, "w")
            tar.add("/".join(file_loc_1[:-1]), arcname=tag)
            tar.close()

<<<<<<< HEAD
            try:
                command_line = 'pigz ' + output_file_pregz
                args = shlex.split(command_line)
                process = subprocess.Popen(args)
                process.wait()
            except OSError:
                logger.warn("OSERROR: pigz not installed, using gzip")
                command_line = 'gzip ' + output_file_pregz
                args = shlex.split(command_line)
                process = subprocess.Popen(args)
                process.wait()

            shutil.rmtree(tmp_dir)

        return files_out
=======
            self._compress_file_mp(output_file_pregz)

            shutil.rmtree("/".join(file_loc_1[:-1]))

        return fqgz_files
>>>>>>> d6f936ed

    def run(self, input_files, input_metadata, output_files):
        """
        The main function to run the splitting of FASTQ files (single or
        paired) so that they can aligned in a distributed manner

        Parameters
        ----------
        input_files : dict
            List of input fastq file locations
        metadata : dict
        output_files : dict

        Returns
        -------
        output_file : str
            Location of compressed (.tar.gz) of the split FASTQ files
        output_names : list
            List of file names in the compressed file

        """

        sources = [input_files["fastq1"]]

        if "fastq2" in input_files:
            sources.append(input_files["fastq2"])
            self.paired_splitter(
                input_files["fastq1"], input_files["fastq2"],
                input_files["fastq1"] + ".tar.gz"
            )
        else:
            self.single_splitter(
                input_files["fastq1"],
                input_files["fastq1"] + ".tar.gz",
            )

        # results = compss_wait_on(results)

        fastq_tar_meta = Metadata(
            data_type=input_metadata["fastq1"].data_type,
            file_type="TAR",
            file_path=output_files["output"],
            sources=sources,
            taxon_id=input_metadata["fastq1"].taxon_id,
            meta_data={
                "tool": "fastq_splitter"
            }
        )

        return (
            {"output": input_files["fastq1"] + ".tar.gz"},
            {"output": fastq_tar_meta}
        )

# ------------------------------------------------------------------------------<|MERGE_RESOLUTION|>--- conflicted
+++ resolved
@@ -188,16 +188,10 @@
 
             self._compress_file_mp(output_file_pregz)
 
-<<<<<<< HEAD
-
-            shutil.rmtree(tmp_dir)
-
-        return files_out
-=======
             shutil.rmtree("/".join(file_loc_1[:-1]))
 
         return fqgz_files
->>>>>>> d6f936ed
+
 
     @task(
         in_file1=FILE_IN, in_file2=FILE_IN, tag=IN,
@@ -335,29 +329,11 @@
             tar.add("/".join(file_loc_1[:-1]), arcname=tag)
             tar.close()
 
-<<<<<<< HEAD
-            try:
-                command_line = 'pigz ' + output_file_pregz
-                args = shlex.split(command_line)
-                process = subprocess.Popen(args)
-                process.wait()
-            except OSError:
-                logger.warn("OSERROR: pigz not installed, using gzip")
-                command_line = 'gzip ' + output_file_pregz
-                args = shlex.split(command_line)
-                process = subprocess.Popen(args)
-                process.wait()
-
-            shutil.rmtree(tmp_dir)
-
-        return files_out
-=======
             self._compress_file_mp(output_file_pregz)
 
             shutil.rmtree("/".join(file_loc_1[:-1]))
 
         return fqgz_files
->>>>>>> d6f936ed
 
     def run(self, input_files, input_metadata, output_files):
         """

"""
.. See the NOTICE file distributed with this work for additional information
   regarding copyright ownership.

   Licensed under the Apache License, Version 2.0 (the "License");
   you may not use this file except in compliance with the License.
   You may obtain a copy of the License at

       http://www.apache.org/licenses/LICENSE-2.0

   Unless required by applicable law or agreed to in writing, software
   distributed under the License is distributed on an "AS IS" BASIS,
   WITHOUT WARRANTIES OR CONDITIONS OF ANY KIND, either express or implied.
   See the License for the specific language governing permissions and
   limitations under the License.
"""
from __future__ import print_function

import os
import shlex
import subprocess
import sys

from utils import logger

try:
    if hasattr(sys, '_run_from_cmdl') is True:
        raise ImportError
    from pycompss.api.parameter import FILE_IN, FILE_OUT, IN
    from pycompss.api.task import task
    # from pycompss.api.api import compss_wait_on
except ImportError:
    logger.warn("[Warning] Cannot import \"pycompss\" API packages.")
    logger.warn("          Using mock decorators.")

    from utils.dummy_pycompss import FILE_IN, FILE_OUT, IN  # pylint: disable=ungrouped-imports
    from utils.dummy_pycompss import task  # pylint: disable=ungrouped-imports
    # from utils.dummy_pycompss import compss_wait_on # pylint: disable=ungrouped-imports

from basic_modules.tool import Tool
from basic_modules.metadata import Metadata

# ------------------------------------------------------------------------------


class idearTool(Tool):  # pylint: disable=invalid-name
    """
    Tool for peak calling for iDamID-seq data
    """

    def __init__(self, configuration=None):
        """
        Initialise the tool with its configuration.


        Parameters
        ----------
        configuration : dict
            a dictionary containing parameters that define how the operation
            should be carried out, which are specific to each Tool.
        """
        print("iDEAR Peak Caller")
        Tool.__init__(self)

        if configuration is None:
            configuration = {}

        self.configuration.update(configuration)

    @task(
        returns=int,
        sample_name=IN, bg_name=IN, sample_bam_file_1=FILE_IN, sample_bam_file_2=FILE_IN,
        bg_bam_file_1=FILE_IN, bg_bam_file_2=FILE_IN, species=IN, assembly=IN, bsgenome=FILE_IN,
        peak_bw=FILE_OUT, isModifier=False)
<<<<<<< HEAD
    def idear_peak_calling(  # pylint: disable=no-self-use
=======
    def idear_peak_calling(  # pylint: disable=no-self-use,too-many-locals,too-many-arguments
>>>>>>> 094f6257
            self, sample_name, bg_name, sample_bam_file_1, sample_bam_file_2,
            bg_bam_file_1, bg_bam_file_2, common_species_name, assembly,
            bsgenome, peak_bw):
        """
        Make iDamID-seq peak calls. These are saved as bed files That can then
        get displayed on genome browsers. Uses an R script that wraps teh iDEAR
        protocol.

        Parameters
        ----------
        sample_name : str
        bg_name : str
        sample_bam_file_1 : str
            Location of the aligned sequences in bam format
        sample_bam_file_2 : str
            Location of the aligned sequences in bam format
        bg_bam_file_1 : str
            Location of the aligned background sequences in bam format
        bg_bam_file_2 : str
            Location of the aligned background sequences in bam format
        species : str
            Species name for the alignments
        assembly : str
            Assembly used for teh aligned sequences
        peak_bed : str
            Location of the peak bed file

        Returns
        -------
        peak_bed : str
            Location of the collated bed file
        """

        # mkdir tmp_R_lib
        # R CMD INSTALL -l ${PWD}/tmp_R_lib BSgenome.human.grch38_1.4.2.tar.gz

        rscript = os.path.join(os.path.dirname(__file__), "../scripts/idear.R")
        rlib = os.path.join(os.getcwd(), "tmp_R_lib")

        if not os.path.exists(rlib):
            os.makedirs(rlib)

        args = shlex.split("R CMD INSTALL -l tmp_R_lib " + bsgenome)
        process = subprocess.Popen(args)
        process.wait()

        args = [
            'Rscript', rscript,
            '--sample_name', sample_name,
            '--background_name', bg_name,
            '--file1', sample_bam_file_1,
            '--file2', sample_bam_file_2,
            '--file3', bg_bam_file_1,
            '--file4', bg_bam_file_2,
            '--species', str(common_species_name),
            '--assembly', assembly,
            '--output', peak_bw + '.tmp',
            '--local_lib', rlib]
        logger.info("iDEAR CMD: " + ' '.join(args))

        process = subprocess.Popen(args, stdout=subprocess.PIPE, stderr=subprocess.PIPE)
        process.wait()
        proc_out, proc_err = process.communicate()

        try:
            with open(peak_bw + ".tmp", "rb") as f_in:
                with open(peak_bw, "wb") as f_out:
                    f_out.write(f_in.read())
        except IOError:
            logger.fatal("iDEAR failed to generate peak file")
            logger.fatal("iDEAR stdout" + proc_out)
            logger.fatal("iDEAR stderr" + proc_err)
            return False

        return True

    def run(self, input_files, input_metadata, output_files):
        """
        The main function to run iNPS for peak calling over a given BAM file
        and matching background BAM file.

        Parameters
        ----------
        input_files : list
            List of input bam file locations where 0 is the bam data file and 1
            is the matching background bam file
        metadata : dict

        Returns
        -------
        output_files : list
            List of locations for the output files.
        output_metadata : list
            List of matching metadata dict objects

        """

        sample_name = None
        background_name = None
        common_name = None

        if "idear_sample_param" in self.configuration:
            sample_name = str(self.configuration["idear_sample_param"])
        if "idear_background_param" in self.configuration:
            background_name = str(self.configuration["idear_background_param"])
        if "idear_common_name" in self.configuration:
            common_name = str(self.configuration["idear_common_name"])

        self.idear_peak_calling(
            sample_name, background_name,
            input_files["bam_1"], input_files["bam_2"],
            input_files["bg_bam_1"], input_files["bg_bam_2"],
            common_name,
            input_metadata["bsgenome"].meta_data["assembly"],
            input_files["bsgenome"],
            output_files["bigwig"]
        )

        output_metadata = {
            "bigwig": Metadata(
                data_type=input_metadata['bam_1'].data_type,
                file_type="BIGWIG",
                file_path=output_files["bigwig"],
                sources=[
                    input_metadata["bam_1"].file_path,
                    input_metadata["bam_2"].file_path,
                    input_metadata["bg_bam_1"].file_path,
                    input_metadata["bg_bam_2"].file_path,
                    input_metadata["bsgenome"].file_path
                ],
                taxon_id=input_metadata["bam_1"].taxon_id,
                meta_data={
                    "assembly": input_metadata["bam_1"].meta_data["assembly"],
                    "tool": "idear"
                }
            )
        }

        return (output_files, output_metadata)

# ------------------------------------------------------------------------------<|MERGE_RESOLUTION|>--- conflicted
+++ resolved
@@ -72,11 +72,7 @@
         sample_name=IN, bg_name=IN, sample_bam_file_1=FILE_IN, sample_bam_file_2=FILE_IN,
         bg_bam_file_1=FILE_IN, bg_bam_file_2=FILE_IN, species=IN, assembly=IN, bsgenome=FILE_IN,
         peak_bw=FILE_OUT, isModifier=False)
-<<<<<<< HEAD
-    def idear_peak_calling(  # pylint: disable=no-self-use
-=======
     def idear_peak_calling(  # pylint: disable=no-self-use,too-many-locals,too-many-arguments
->>>>>>> 094f6257
             self, sample_name, bg_name, sample_bam_file_1, sample_bam_file_2,
             bg_bam_file_1, bg_bam_file_2, common_species_name, assembly,
             bsgenome, peak_bw):

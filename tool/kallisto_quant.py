--- conflicted
+++ resolved
@@ -132,16 +132,9 @@
         fastq_file_loc_01=FILE_IN,
         fastq_file_loc_02=FILE_IN,
         cdna_idx_file=FILE_IN,
-<<<<<<< HEAD
         kallisto_tar_file=FILE_OUT,
         bootstrap=IN)
     def kallisto_quant_paired(
-=======
-        abundance_h5_file=FILE_OUT,
-        abundance_tsv_file=FILE_OUT,
-        run_info_file=FILE_OUT)
-    def kallisto_quant_paired(  # pylint: disable=no-self-use,too-many-arguments
->>>>>>> 094f6257
             self, cdna_idx_file, fastq_file_loc_01, fastq_file_loc_02,
             kallisto_tar_file, bootstrap=0):
         """
@@ -269,7 +262,6 @@
         # input and output share most metadata
         output_metadata = {}
 
-<<<<<<< HEAD
         # file_loc = input_files[1].split("/")
         # output_dir = "/".join(file_loc[0:-1])
 
@@ -279,8 +271,6 @@
 
         sources = [input_metadata["cdna"].file_path]
 
-=======
->>>>>>> 094f6257
         if "fastq2" not in input_files:
             self.kallisto_quant_single(
                 input_files["index"],
@@ -306,41 +296,11 @@
             return ({}, {})
 
         output_metadata = {
-<<<<<<< HEAD
             "kallisto_tar_file": Metadata(
                 data_type="data_rnaseq",
                 file_type="TAR",
                 file_path=output_files["kallisto_tar_file"],
                 sources=sources,
-=======
-            "abundance_h5_file": Metadata(
-                data_type="data_rna_seq",
-                file_type="HDF5",
-                file_path=output_files["abundance_h5_file"],
-                sources=[input_metadata["cdna"].file_path, input_metadata["fastq1"].file_path],
-                taxon_id=input_metadata["cdna"].taxon_id,
-                meta_data={
-                    "assembly": input_metadata["cdna"].meta_data["assembly"],
-                    "tool": "kallisto_quant"
-                }
-            ),
-            "abundance_tsv_file": Metadata(
-                data_type="data_rna_seq",
-                file_type="TSV",
-                file_path=output_files["abundance_tsv_file"],
-                sources=[input_metadata["cdna"].file_path, input_metadata["fastq1"].file_path],
-                taxon_id=input_metadata["cdna"].taxon_id,
-                meta_data={
-                    "assembly": input_metadata["cdna"].meta_data["assembly"],
-                    "tool": "kallisto_quant"
-                }
-            ),
-            "run_info_file": Metadata(
-                data_type="data_rna_seq",
-                file_type="JSON",
-                file_path=output_files["run_info_file"],
-                sources=[input_metadata["cdna"].file_path, input_metadata["fastq1"].file_path],
->>>>>>> 094f6257
                 taxon_id=input_metadata["cdna"].taxon_id,
                 meta_data={
                     "assembly": input_metadata["cdna"].meta_data["assembly"],

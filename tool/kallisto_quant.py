"""
.. See the NOTICE file distributed with this work for additional information
   regarding copyright ownership.

   Licensed under the Apache License, Version 2.0 (the "License");
   you may not use this file except in compliance with the License.
   You may obtain a copy of the License at

       http://www.apache.org/licenses/LICENSE-2.0

   Unless required by applicable law or agreed to in writing, software
   distributed under the License is distributed on an "AS IS" BASIS,
   WITHOUT WARRANTIES OR CONDITIONS OF ANY KIND, either express or implied.
   See the License for the specific language governing permissions and
   limitations under the License.
"""

from __future__ import print_function

import shlex
import subprocess
import itertools
import sys
import os
import tarfile

from utils import logger

try:
    if hasattr(sys, '_run_from_cmdl') is True:
        raise ImportError
    from pycompss.api.parameter import FILE_IN, FILE_OUT, IN
    from pycompss.api.task import task
except ImportError:
    logger.warn("[Warning] Cannot import \"pycompss\" API packages.")
    logger.warn("          Using mock decorators.")

    from utils.dummy_pycompss import FILE_IN, FILE_OUT, IN  # pylint: disable=ungrouped-imports
    from utils.dummy_pycompss import task  # pylint: disable=ungrouped-imports

from basic_modules.tool import Tool
from basic_modules.metadata import Metadata

# ------------------------------------------------------------------------------


class kallistoQuantificationTool(Tool):  # pylint: disable=invalid-name
    """
    Tool for quantifying RNA-seq alignments to calculate expression levels of
    genes within a genome.
    """

    def __init__(self, configuration=None):
        """
        Initialise the tool with its configuration.


        Parameters
        ----------
        configuration : dict
            a dictionary containing parameters that define how the operation
            should be carried out, which are specific to each Tool.
        """
        logger.info("Kallisto Quantification")
        Tool.__init__(self)

        if configuration is None:
            configuration = {
                "kallisto_bootstrap_param": 0
            }

        if "kallisto_bootstrap_param" not in configuration:
            configuration["kallisto_bootstrap_param"] = 0

        self.configuration.update(configuration)

    @task(
        cdna_idx_file=FILE_IN,
        fastq_file_loc=FILE_IN,
        kallisto_tar_file=FILE_OUT,
        bootstrap=IN)
    def kallisto_quant_single(
            self, cdna_idx_file, fastq_file_loc, kallisto_tar_file, bootstrap=0):
        """
        Kallisto quantifier for single end RNA-seq data

        Parameters
        ----------
        idx_loc : str
            Location of the output index file
        fastq_file_loc : str
            Location of the FASTQ sequence file

        Returns
        -------
        wig_file_loc : loc
            Location of the wig file containing the levels of expression
        """

        fq_stats = self.seq_read_stats(fastq_file_loc)

        output_dir = os.path.split(fastq_file_loc)

        std = fq_stats["std"]
        if std == 0.0:
            std = 1/fq_stats['mean']

        command_line = "kallisto quant -i " + cdna_idx_file + " "
<<<<<<< HEAD
        if bootstrap:
            command_line += "--bootstrap-samples=" + str(bootstrap) + " "
        command_line += "-t 4"
        command_line += " -o " + "/".join(output_dir[0:-1]) + "/"
=======
        command_line += " -o " + output_dir[0] + "/"
>>>>>>> bd530f79
        command_line += " --single -l " + str(fq_stats['mean']) + " "
        command_line += "-s " + str(std) + " " + fastq_file_loc

        logger.info("KALLISTO_QUANT COMMAND", command_line)

        args = shlex.split(command_line)
        process = subprocess.Popen(args)
        process.wait()

<<<<<<< HEAD
        self.compress_results(
            kallisto_tar_file,
            '/'.join(output_dir[0:-1]) + "/abundance.h5",
            '/'.join(output_dir[0:-1]) + "/abundance.tsv",
            '/'.join(output_dir[0:-1]) + "/run_info.json"
        )
=======
        output_files = [
            {
                "in": os.path.join(output_dir[0], "abundance.h5"),
                "out": abundance_h5_file
            },
            {
                "in": os.path.join(output_dir[0], "abundance.tsv"),
                "out": abundance_tsv_file
            },
            {
                "in": os.path.join(output_dir[0], "run_info.json"),
                "out": run_info_file
            }
        ]

        for i in output_files:
            if i["in"] != i["out"]:
                if os.path.isfile(i["in"]) is True and os.path.getsize(i["in"]) > 0:
                    with open(i["out"], "wb") as f_out:
                        with open(i["in"], "rb") as f_in:
                            f_out.write(f_in.read())
                else:
                    with open(i["out"], "w") as f_out:
                        f_out.write("")
>>>>>>> bd530f79

        return True

    @task(
        fastq_file_loc_01=FILE_IN,
        fastq_file_loc_02=FILE_IN,
        cdna_idx_file=FILE_IN,
        kallisto_tar_file=FILE_OUT,
        bootstrap=IN)
    def kallisto_quant_paired(
            self, cdna_idx_file, fastq_file_loc_01, fastq_file_loc_02,
            kallisto_tar_file, bootstrap=0):
        """
        Kallisto quantifier for paired end RNA-seq data

        Parameters
        ----------
        idx_loc : str
            Location of the output index file
        fastq_file_loc_01 : str
            Location of the FASTQ sequence file
        fastq_file_loc_02 : str
            Location of the paired FASTQ sequence file

        Returns
        -------
        wig_file_loc : loc
            Location of the wig file containing the levels of expression
        """

        output_dir = os.path.split(fastq_file_loc_01)

        command_line = 'kallisto quant -i ' + cdna_idx_file + ' '
<<<<<<< HEAD
        if bootstrap:
            command_line += "--bootstrap-samples=" + str(bootstrap) + " "
        command_line += "-t 4"
        command_line += " -o " + "/".join(output_dir[0:-1]) + "/ "
=======
        command_line += '-o ' + output_dir[0] + "/ "
>>>>>>> bd530f79
        command_line += fastq_file_loc_01 + ' ' + fastq_file_loc_02

        args = shlex.split(command_line)
        process = subprocess.Popen(args)
        process.wait()

<<<<<<< HEAD
        logger.info("OUTPUT DIR: " + '/'.join(output_dir[0:-1]))

        self.compress_results(
            kallisto_tar_file,
            '/'.join(output_dir[0:-1]) + "/abundance.h5",
            '/'.join(output_dir[0:-1]) + "/abundance.tsv",
            '/'.join(output_dir[0:-1]) + "/run_info.json"
        )
=======
        output_files = [
            {
                "in": os.path.join(output_dir[0], "abundance.h5"),
                "out": abundance_h5_file
            },
            {
                "in": os.path.join(output_dir[0], "abundance.tsv"),
                "out": abundance_tsv_file
            },
            {
                "in": os.path.join(output_dir[0], "run_info.json"),
                "out": run_info_file
            }
        ]

        for i in output_files:
            print(i)
            if os.path.isfile(i["in"]) is True and os.path.getsize(i["in"]) > 0:
                with open(i["out"], "wb") as f_out:
                    with open(i["in"], "rb") as f_in:
                        f_out.write(f_in.read())
            else:
                with open(i["out"], "w") as f_out:
                    f_out.write("")
>>>>>>> bd530f79

        return True

    @staticmethod
    def seq_read_stats(file_in):
        """
        Calculate the mean and standard deviation of the reads in a fastq file

        Parameters
        ----------
        file_in : str
            Location of a FASTQ file

        Returns
        -------
        dict
            mean : Mean length of sequenced strands
            std  : Standard deviation of lengths of sequenced strands

        """

        from numpy import std
        from numpy import mean

        total_len = []
        with open(file_in, 'r') as file_handle:
            forthlines = itertools.islice(file_handle, 1, None, 4)
            for line in forthlines:
                line = line.rstrip()
                total_len.append(len(line))

        length_sd = std(total_len)
        length_mean = mean(total_len)

        return {'mean': length_mean, 'std': length_sd}

    @staticmethod
    def compress_results(kallisto_tar_file, abundance_h5_file, abundance_tsv_file, run_info_file):
        """
        Function to compress the Kallisto results into a tar file containing a
        single directory with the outputs from kallisto quant
        """
        output_file_pregz = kallisto_tar_file.replace('.tar.gz', '.tar')

        if os.path.isfile(kallisto_tar_file):
            os.remove(kallisto_tar_file)

        tar = tarfile.open(output_file_pregz, "w")
        tar.add(abundance_h5_file, arcname='kallisto/abundance.h5')
        tar.add(abundance_tsv_file, arcname='kallisto/abundance.tsv')
        tar.add(run_info_file, arcname='kallisto/run_info.json')
        tar.close()

        try:
            command_line = 'pigz ' + output_file_pregz
            args = shlex.split(command_line)
            process = subprocess.Popen(args)
            process.wait()
        except OSError:
            logger.warn("OSERROR: pigz not installed, using gzip")
            command_line = 'gzip ' + output_file_pregz
            args = shlex.split(command_line)
            process = subprocess.Popen(args)
            process.wait()

    def run(self, input_files, input_metadata, output_files):
        """
        Tool for calculating the level of expression

        Parameters
        ----------
        input_files : list
            Kallisto index file for the
            FASTQ file for the experiemtnal alignments
        input_metadata : list

        Returns
        -------
        array : list
            First element is a list of the index files. Second element is a
            list of the matching metadata
        """

        # input and output share most metadata
        output_metadata = {}

        # file_loc = input_files[1].split("/")
        # output_dir = "/".join(file_loc[0:-1])

        # abundance_h5_file = output_dir + "/abundance.h5"
        # abundance_tsv_file = output_dir + "/abundance.tsv"
        # run_info_file = output_dir + "/run_info.json"

        sources = [input_metadata["cdna"].file_path]

        if "fastq2" not in input_files:
            self.kallisto_quant_single(
                input_files["index"],
                input_files["fastq1"],
                output_files["kallisto_tar_file"],
                self.configuration["kallisto_bootstrap_param"]
            )
            sources.append(input_metadata["fastq1"].file_path)
            # results = compss_wait_on(results)
        elif "fastq2" in input_files:
            # handle error
            self.kallisto_quant_paired(
                input_files["index"],
                input_files["fastq1"],
                input_files["fastq2"],
                output_files["kallisto_tar_file"],
                self.configuration["kallisto_bootstrap_param"]
            )
            sources.append(input_metadata["fastq1"].file_path)
            sources.append(input_metadata["fastq2"].file_path)
            # results = compss_wait_on(results)
        else:
            return ({}, {})

        meta_data = input_metadata["cdna"].meta_data
        meta_data["tool"] = "kallisto_quant"
        output_metadata = {
            "kallisto_tar_file": Metadata(
                data_type="data_rnaseq",
                file_type="TAR",
                file_path=output_files["kallisto_tar_file"],
                sources=sources,
                taxon_id=input_metadata["cdna"].taxon_id,
                meta_data=meta_data
            )
        }

        return (output_files, output_metadata)

# ------------------------------------------------------------------------------<|MERGE_RESOLUTION|>--- conflicted
+++ resolved
@@ -106,14 +106,10 @@
             std = 1/fq_stats['mean']
 
         command_line = "kallisto quant -i " + cdna_idx_file + " "
-<<<<<<< HEAD
         if bootstrap:
             command_line += "--bootstrap-samples=" + str(bootstrap) + " "
         command_line += "-t 4"
-        command_line += " -o " + "/".join(output_dir[0:-1]) + "/"
-=======
         command_line += " -o " + output_dir[0] + "/"
->>>>>>> bd530f79
         command_line += " --single -l " + str(fq_stats['mean']) + " "
         command_line += "-s " + str(std) + " " + fastq_file_loc
 
@@ -123,39 +119,26 @@
         process = subprocess.Popen(args)
         process.wait()
 
-<<<<<<< HEAD
+        output_files = [
+            os.path.join(output_dir[0], "abundance.h5"),
+            os.path.join(output_dir[0], "abundance.tsv"),
+            os.path.join(output_dir[0], "run_info.json"),
+        ]
+
+        for i in output_files:
+            print(i)
+            if os.path.isfile(i) is True and os.path.getsize(i) > 0:
+                pass
+            else:
+                with open(i, "w") as f_out:
+                    f_out.write("")
+
         self.compress_results(
             kallisto_tar_file,
             '/'.join(output_dir[0:-1]) + "/abundance.h5",
             '/'.join(output_dir[0:-1]) + "/abundance.tsv",
             '/'.join(output_dir[0:-1]) + "/run_info.json"
         )
-=======
-        output_files = [
-            {
-                "in": os.path.join(output_dir[0], "abundance.h5"),
-                "out": abundance_h5_file
-            },
-            {
-                "in": os.path.join(output_dir[0], "abundance.tsv"),
-                "out": abundance_tsv_file
-            },
-            {
-                "in": os.path.join(output_dir[0], "run_info.json"),
-                "out": run_info_file
-            }
-        ]
-
-        for i in output_files:
-            if i["in"] != i["out"]:
-                if os.path.isfile(i["in"]) is True and os.path.getsize(i["in"]) > 0:
-                    with open(i["out"], "wb") as f_out:
-                        with open(i["in"], "rb") as f_in:
-                            f_out.write(f_in.read())
-                else:
-                    with open(i["out"], "w") as f_out:
-                        f_out.write("")
->>>>>>> bd530f79
 
         return True
 
@@ -189,22 +172,31 @@
         output_dir = os.path.split(fastq_file_loc_01)
 
         command_line = 'kallisto quant -i ' + cdna_idx_file + ' '
-<<<<<<< HEAD
         if bootstrap:
             command_line += "--bootstrap-samples=" + str(bootstrap) + " "
         command_line += "-t 4"
-        command_line += " -o " + "/".join(output_dir[0:-1]) + "/ "
-=======
         command_line += '-o ' + output_dir[0] + "/ "
->>>>>>> bd530f79
         command_line += fastq_file_loc_01 + ' ' + fastq_file_loc_02
 
         args = shlex.split(command_line)
         process = subprocess.Popen(args)
         process.wait()
 
-<<<<<<< HEAD
         logger.info("OUTPUT DIR: " + '/'.join(output_dir[0:-1]))
+
+        output_files = [
+            os.path.join(output_dir[0], "abundance.h5"),
+            os.path.join(output_dir[0], "abundance.tsv"),
+            os.path.join(output_dir[0], "run_info.json"),
+        ]
+
+        for i in output_files:
+            print(i)
+            if os.path.isfile(i) is True and os.path.getsize(i) > 0:
+                pass
+            else:
+                with open(i, "w") as f_out:
+                    f_out.write("")
 
         self.compress_results(
             kallisto_tar_file,
@@ -212,33 +204,7 @@
             '/'.join(output_dir[0:-1]) + "/abundance.tsv",
             '/'.join(output_dir[0:-1]) + "/run_info.json"
         )
-=======
-        output_files = [
-            {
-                "in": os.path.join(output_dir[0], "abundance.h5"),
-                "out": abundance_h5_file
-            },
-            {
-                "in": os.path.join(output_dir[0], "abundance.tsv"),
-                "out": abundance_tsv_file
-            },
-            {
-                "in": os.path.join(output_dir[0], "run_info.json"),
-                "out": run_info_file
-            }
-        ]
-
-        for i in output_files:
-            print(i)
-            if os.path.isfile(i["in"]) is True and os.path.getsize(i["in"]) > 0:
-                with open(i["out"], "wb") as f_out:
-                    with open(i["in"], "rb") as f_in:
-                        f_out.write(f_in.read())
-            else:
-                with open(i["out"], "w") as f_out:
-                    f_out.write("")
->>>>>>> bd530f79
-
+                    
         return True
 
     @staticmethod

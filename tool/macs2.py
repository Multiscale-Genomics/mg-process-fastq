"""
.. See the NOTICE file distributed with this work for additional information
   regarding copyright ownership.

   Licensed under the Apache License, Version 2.0 (the "License");
   you may not use this file except in compliance with the License.
   You may obtain a copy of the License at

       http://www.apache.org/licenses/LICENSE-2.0

   Unless required by applicable law or agreed to in writing, software
   distributed under the License is distributed on an "AS IS" BASIS,
   WITHOUT WARRANTIES OR CONDITIONS OF ANY KIND, either express or implied.
   See the License for the specific language governing permissions and
   limitations under the License.
"""
from __future__ import print_function

import os
import shlex
import subprocess
import sys

from utils import logger

try:
    if hasattr(sys, '_run_from_cmdl') is True:
        raise ImportError
    from pycompss.api.parameter import FILE_IN, FILE_OUT, IN
    from pycompss.api.task import task
    from pycompss.api.constraint import constraint
    from pycompss.api.api import compss_wait_on, compss_open, compss_delete_file
except ImportError:
    logger.warn("[Warning] Cannot import \"pycompss\" API packages.")
    logger.warn("          Using mock decorators.")

    from utils.dummy_pycompss import FILE_IN, FILE_OUT, IN  # pylint: disable=ungrouped-imports
    from utils.dummy_pycompss import task, constraint  # pylint: disable=ungrouped-imports
    from utils.dummy_pycompss import compss_wait_on, compss_open, compss_delete_file  # pylint: disable=ungrouped-imports

from basic_modules.metadata import Metadata
from basic_modules.tool import Tool
from tool.bam_utils import bamUtilsTask
from tool.common import common


# ------------------------------------------------------------------------------

class macs2(Tool):  # pylint: disable=invalid-name
    """
    Tool for peak calling for ChIP-seq data
    """

    def __init__(self, configuration=None):
        """
        Init function
        """
        logger.info("MACS2 Peak Caller")
        Tool.__init__(self)

        if configuration is None:
            configuration = {}

        self.configuration.update(configuration)

    @staticmethod
    def _macs2_runner(  # pylint: disable=too-many-locals,too-many-statements,too-many-statements,too-many-arguments
            name, bam_file, bai_file, macs_params,
            narrowpeak, summits_bed, broadpeak, gappedpeak,
            chromosome=None, bam_file_bgd=None, bai_file_bgd=None):
        """
        Function to run MACS2 for peak calling on aligned sequence files and
        normalised against a provided background set of alignments.

        Parameters
        ----------
        name : str
            Name to be used to identify the files
        bam_file : str
            Location of the aligned FASTQ files as a bam file
        bai_file : str
            Location of the bam index file
        narrowpeak : str
            Location of the output narrowpeak file
        summits_bed : str
            Location of the output summits bed file
        broadpeak : str
            Location of the output broadpeak file
        gappedpeak : str
            Location of the output gappedpeak file
        chromosome : str
            If the tool is to be run over a single chromosome the matching
            chromosome name should be specified. If None then the whole bam file
            is analysed
        bam_file_bgd : str
            Location of the aligned FASTQ files as a bam file representing
            background values for the cell
        bai_file_bgd : str
            Location of the background bam index file

        Returns
        -------
        narrowPeak : file
            BED6+4 file - ideal for transcription factor binding site
            identification
        summitPeak : file
            BED4+1 file - Contains the peak summit locations for everypeak
        broadPeak : file
            BED6+3 file - ideal for histone binding site identification
        gappedPeak : file
            BED12+3 file - Contains a merged set of the broad and narrow peak
            files

        Definitions defined for each of these files have come from the MACS2
        documentation described in the docs at https://github.com/taoliu/MACS
        """
        od_list = bam_file.split("/")
        output_dir = "/".join(od_list[0:-1])

        from tool.bam_utils import bamUtils

        bam_tmp_file = bam_file.replace(".bam", "." + str(chromosome) + ".bam")
        bam_utils_handle = bamUtils()
        bam_utils_handle.bam_split(bam_file, bai_file, chromosome, bam_tmp_file)
        common_handle = common()

        # Test to see if the bam file contains paired end reads
        if bam_utils_handle.bam_paired_reads(bam_file):
            macs_params.append(["--format", "BAMPE"])

        command_param = [
            'macs2 callpeak', " ".join(macs_params), '-t', bam_tmp_file, '-n', name
        ]
        if bam_file_bgd is not None:
            bam_bgd_tmp_file = bam_file_bgd.replace(".bam", "." + str(chromosome) + ".bam")
            bam_utils_handle.bam_split(bam_file_bgd, bai_file_bgd, chromosome, bam_bgd_tmp_file)

            bgd_command = '-c ' + bam_bgd_tmp_file
            command_param.append(bgd_command)

        command_param.append('--outdir ' + output_dir)
        command_line = ' '.join(command_param)

<<<<<<< HEAD
        aligned_count = bam_utils_handle.bam_count_reads(bam_tmp_file, aligned=True)
        if int(aligned_count) > 0:
=======
        if int(bam_utils_handle.bam_count_reads(bam_tmp_file, aligned=True)) > 0:
>>>>>>> d5416e79
            try:
                args = shlex.split(command_line)
                process = subprocess.Popen(args)
                process.wait()
            except (IOError, OSError) as msg:
                logger.fatal("I/O error({0}): {1}\n{2}".format(
                    msg.errno, msg.strerror, command_line))
                return False

            if process.returncode is not 0:
                logger.fatal("MACS2 ERROR", process.returncode)
                return False

            logger.info('Process Results 1:', process)

        logger.info('LIST DIR 1:', os.listdir(output_dir))

        output_tmp = output_dir + '/{}_{}'
        common_handle.to_output_file(output_tmp.format(name, 'peaks.narrowPeak'), narrowpeak)
        common_handle.to_output_file(output_tmp.format(name, 'peaks.broadPeak'), broadpeak)
        common_handle.to_output_file(output_tmp.format(name, 'peaks.gappedPeak'), gappedpeak)
        common_handle.to_output_file(output_tmp.format(name, 'summits.bed'), summits_bed)

        return True

    @constraint(ComputingUnits="1")
    @task(
        returns=bool,
        name=IN,
        bam_file=FILE_IN,
        bai_file=FILE_IN,
        bam_file_bgd=FILE_IN,
        bai_file_bgd=FILE_IN,
        macs_params=IN,
        narrowpeak=FILE_OUT,
        summits_bed=FILE_OUT,
        broadpeak=FILE_OUT,
        gappedpeak=FILE_OUT,
        chromosome=IN,
        isModifier=False)
    def macs2_peak_calling(  # pylint: disable=no-self-use,too-many-arguments
            self, name, bam_file, bai_file, bam_file_bgd, bai_file_bgd, macs_params,
            narrowpeak, summits_bed, broadpeak, gappedpeak, chromosome):  # pylint: disable=unused-argument
        """
        Function to run MACS2 for peak calling on aligned sequence files and
        normalised against a provided background set of alignments.

        Parameters
        ----------
        name : str
            Name to be used to identify the files
        bam_file : str
            Location of the aligned FASTQ files as a bam file
        bai_file : str
            Location of the bam index file
        bam_file_bgd : str
            Location of the aligned FASTQ files as a bam file representing
            background values for the cell
        bai_file_bgd : str
            Location of the background bam index file
        narrowpeak : str
            Location of the output narrowpeak file
        summits_bed : str
            Location of the output summits bed file
        broadpeak : str
            Location of the output broadpeak file
        gappedpeak : str
            Location of the output gappedpeak file
        chromosome : str
            If the tool is to be run over a single chromosome the matching
            chromosome name should be specified. If None then the whole bam file
            is analysed

        Returns
        -------
        narrowPeak : file
            BED6+4 file - ideal for transcription factor binding site
            identification
        summitPeak : file
            BED4+1 file - Contains the peak summit locations for everypeak
        broadPeak : file
            BED6+3 file - ideal for histone binding site identification
        gappedPeak : file
            BED12+3 file - Contains a merged set of the broad and narrow peak
            files

        Definitions defined for each of these files have come from the MACS2
        documentation described in the docs at https://github.com/taoliu/MACS
        """

        self._macs2_runner(
            name, bam_file, bai_file, macs_params,
            narrowpeak, summits_bed, broadpeak, gappedpeak,
            chromosome, bam_file_bgd, bai_file_bgd)

        return True

    @constraint(ComputingUnits="1")
    @task(
        returns=bool,
        name=IN,
        bam_file=FILE_IN,
        bai_file=FILE_IN,
        macs_params=IN,
        narrowpeak=FILE_OUT,
        summits_bed=FILE_OUT,
        broadpeak=FILE_OUT,
        gappedpeak=FILE_OUT,
        chromosome=IN,
        isModifier=False)
    def macs2_peak_calling_nobgd(  # pylint: disable=too-many-arguments,no-self-use,too-many-branches
            self, name, bam_file, bai_file, macs_params,
            narrowpeak, summits_bed, broadpeak, gappedpeak, chromosome):  # pylint: disable=unused-argument
        """
        Function to run MACS2 for peak calling on aligned sequence files without
        a background dataset for normalisation.

<<<<<<< HEAD
        command_line = "macs2 callpeak " + " ".join(macs_params) + " -t " + bam_tmp_file
        command_line = command_line + ' -n ' + name + '_out --outdir ' + output_dir

        logger.info("MACS2 - NAME: " + name)
        logger.info("Output Files: " + narrowpeak)
        logger.info("Output Files: " + summits_bed)
        logger.info("Output Files: " + broadpeak)
        logger.info("Output Files: " + gappedpeak)
        logger.info("MACS2 COMMAND LINE: " + command_line)

        if os.path.isfile(bam_tmp_file) is False or os.path.getsize(bam_tmp_file) == 0:
            logger.fatal("MISSING FILE: " + bam_tmp_file)

        aligned_count = bam_utils_handle.bam_count_reads(bam_tmp_file, aligned=True)
        if int(aligned_count) > 0:
            logger.progress("MACS2", task_id=0, total=1)
            try:
                args = shlex.split(command_line)
                process = subprocess.Popen(args)
                process.wait()
            except (IOError, OSError) as msg:
                logger.fatal("I/O error({0}): {1}\n{2}".format(
                    msg.errno, msg.strerror, command_line))
                return False
=======
        Parameters
        ----------
        name : str
            Name to be used to identify the files
        bam_file : str
            Location of the aligned FASTQ files as a bam file
        bai_file : str
            Location of the bam index file
        narrowpeak : str
            Location of the output narrowpeak file
        summits_bed : str
            Location of the output summits bed file
        broadpeak : str
            Location of the output broadpeak file
        gappedpeak : str
            Location of the output gappedpeak file
        chromosome : str
            If the tool is to be run over a single chromosome the matching
            chromosome name should be specified. If None then the whole bam file
            is analysed
>>>>>>> d5416e79

        Returns
        -------
        narrowPeak : file
            BED6+4 file - ideal for transcription factor binding site
            identification
        summitPeak : file
            BED4+1 file - Contains the peak summit locations for everypeak
        broadPeak : file
            BED6+3 file - ideal for histone binding site identification
        gappedPeak : file
            BED12+3 file - Contains a merged set of the broad and narrow peak
            files

        Definitions defined for each of these files have come from the MACS2
        documentation described in the docs at https://github.com/taoliu/MACS
        """
        self._macs2_runner(
            name, bam_file, bai_file, macs_params,
            narrowpeak, summits_bed, broadpeak, gappedpeak,
            chromosome)

        return True

    @staticmethod
    def get_macs2_params(params):
        """
        Function to handle to extraction of commandline parameters and formatting
        them for use in the aligner for BWA ALN

        Parameters
        ----------
        params : dict

        Returns
        -------
        list
        """
        command_params = []

        command_parameters = {
            "macs2_format_param": ["--format", True],
            "macs_gsize_param": ["--gsize", True],
            "macs_tsize_param": ["--tsize", True],
            "macs_bw_param": ["--bw", True],
            "macs_qvalue_param": ["--qvalue", True],
            "macs_pvalue_param": ["--pvalue", True],
            "macs_mfold_param": ["--mfold", True],
            "macs_nolambda_param": ["--nolambda", False],
            "macs_slocal_param": ["--slocal", True],
            "macs_llocal_param": ["--llocal", True],
            "macs_fix-bimodal_param": ["--fix-bimodal", False],
            "macs_nomodel_param": ["--nomodel", False],
            "macs_extsize_param": ["--extsize", True],
            "macs_shift_param": ["--shift", True],
            "macs_keep-dup_param": ["--keep-dup", True],
            "macs_broad_param": ["--broad", False],
            "macs_broad-cutoff_param": ["--broad-cutoff", True],
            "macs_to-large_param": ["--to-large", False],
            "macs_down-sample_param": ["--down-sample", False],
            "macs_bdg_param": ["--bdg", True],
            "macs_call-summits_param": ["--call-summits", True],
        }

        for param in params:
            if param in command_parameters:
                if command_parameters[param][1]:
                    command_params = command_params + [
                        command_parameters[param][0], params[param]
                    ]
                else:
                    if command_parameters[param][0]:
                        command_params.append(command_parameters[param][0])

        return command_params

    def run(self, input_files, input_metadata, output_files):  # pylint: disable=too-many-locals
        """
        The main function to run MACS 2 for peak calling over a given BAM file
        and matching background BAM file.

        Parameters
        ----------
        input_files : list
            List of input bam file locations where 0 is the bam data file and 1
            is the matching background bam file
        metadata : dict


        Returns
        -------
        output_files : list
            List of locations for the output files.
        output_metadata : list
            List of matching metadata dict objects

        """
        root_name = input_files['bam'].split("/")
        root_name[-1] = root_name[-1].replace('.bam', '')
        name = root_name[-1]

        # input and output share most metadata
        output_bed_types = {
            'narrow_peak': "bed4+1",
            'summits': "bed6+4",
            'broad_peak': "bed6+3",
            'gapped_peak': "bed12+3"
        }

        command_params = self.get_macs2_params(self.configuration)

        bam_utils_handle = bamUtilsTask()
        bam_utils_handle.bam_index(
            input_files['bam'],
            input_files['bam'] + '.bai'
        )
        if 'bam_bg' in input_files:
            bam_utils_handle.bam_index(
                input_files['bam_bg'],
                input_files['bam_bg'] + '.bai'
            )

        chr_list = bam_utils_handle.bam_list_chromosomes(input_files['bam'])
        chr_list = compss_wait_on(chr_list)

        logger.info("MACS2 COMMAND PARAMS: " + ", ".join(command_params))

        for chromosome in chr_list:
            if 'bam_bg' in input_files:
                result = self.macs2_peak_calling(
                    name,
                    str(input_files['bam']), str(input_files['bam']) + '.bai',
                    str(input_files['bam_bg']), str(input_files['bam_bg']) + '.bai',
                    command_params,
                    str(output_files['narrow_peak']) + "." + str(chromosome),
                    str(output_files['summits']) + "." + str(chromosome),
                    str(output_files['broad_peak']) + "." + str(chromosome),
                    str(output_files['gapped_peak']) + "." + str(chromosome),
                    chromosome)
            else:
                result = self.macs2_peak_calling_nobgd(
                    name,
                    str(input_files['bam']), str(input_files['bam']) + '.bai',
                    command_params,
                    str(output_files['narrow_peak']) + "." + str(chromosome),
                    str(output_files['summits']) + "." + str(chromosome),
                    str(output_files['broad_peak']) + "." + str(chromosome),
                    str(output_files['gapped_peak']) + "." + str(chromosome),
                    chromosome)

            if result is False:
                logger.fatal("MACS2: Something went wrong with the peak calling")

        # Merge the results files into single files.
        with open(output_files['narrow_peak'], 'wb') as file_np_handle:
            with open(output_files['summits'], 'wb') as file_s_handle:
                with open(output_files['broad_peak'], 'wb') as file_bp_handle:
                    with open(output_files['gapped_peak'], 'wb') as file_gp_handle:
                        for chromosome in chr_list:
                            np_file_chr = "{}.{}".format(output_files['narrow_peak'], chromosome)
                            s_file_chr = "{}.{}".format(output_files['summits'], chromosome)
                            bp_file_chr = "{}.{}".format(output_files['broad_peak'], chromosome)
                            gp_file_chr = "{}.{}".format(output_files['gapped_peak'], chromosome)
                            if hasattr(sys, '_run_from_cmdl') is True:
                                with open(np_file_chr, 'rb') as file_in_handle:
                                    file_np_handle.write(file_in_handle.read())
                                with open(s_file_chr, 'rb') as file_in_handle:
                                    file_s_handle.write(file_in_handle.read())
                                with open(bp_file_chr, 'rb') as file_in_handle:
                                    file_bp_handle.write(file_in_handle.read())
                                with open(gp_file_chr, 'rb') as file_in_handle:
                                    file_gp_handle.write(file_in_handle.read())
                            else:
                                with compss_open(np_file_chr, 'rb') as file_in_handle:
                                    file_np_handle.write(file_in_handle.read())
                                with compss_open(s_file_chr, 'rb') as file_in_handle:
                                    file_s_handle.write(file_in_handle.read())
                                with compss_open(bp_file_chr, 'rb') as file_in_handle:
                                    file_bp_handle.write(file_in_handle.read())
                                with compss_open(gp_file_chr, 'rb') as file_in_handle:
                                    file_gp_handle.write(file_in_handle.read())
                                compss_delete_file(np_file_chr)
                                compss_delete_file(s_file_chr)
                                compss_delete_file(bp_file_chr)
                                compss_delete_file(gp_file_chr)

        output_files_created = {}
        output_metadata = {}
        for result_file in output_files:
            if (
                    os.path.isfile(output_files[result_file]) is True
                    and os.path.getsize(output_files[result_file]) > 0
            ):
                output_files_created[result_file] = output_files[result_file]

                sources = [input_metadata["bam"].file_path]
                if 'bam_bg' in input_files:
                    sources.append(input_metadata["bam_bg"].file_path)

                output_metadata[result_file] = Metadata(
                    data_type="data_chip_seq",
                    file_type="BED",
                    file_path=output_files[result_file],
                    sources=sources,
                    taxon_id=input_metadata["bam"].taxon_id,
                    meta_data={
                        "assembly": input_metadata["bam"].meta_data["assembly"],
                        "tool": "macs2",
                        "bed_type": output_bed_types[result_file]
                    }
                )
            else:
                os.remove(output_files[result_file])

        logger.info('MACS2: GENERATED FILES:', output_files)

        return (output_files_created, output_metadata)

# ------------------------------------------------------------------------------<|MERGE_RESOLUTION|>--- conflicted
+++ resolved
@@ -141,12 +141,7 @@
         command_param.append('--outdir ' + output_dir)
         command_line = ' '.join(command_param)
 
-<<<<<<< HEAD
-        aligned_count = bam_utils_handle.bam_count_reads(bam_tmp_file, aligned=True)
-        if int(aligned_count) > 0:
-=======
         if int(bam_utils_handle.bam_count_reads(bam_tmp_file, aligned=True)) > 0:
->>>>>>> d5416e79
             try:
                 args = shlex.split(command_line)
                 process = subprocess.Popen(args)
@@ -264,32 +259,6 @@
         Function to run MACS2 for peak calling on aligned sequence files without
         a background dataset for normalisation.
 
-<<<<<<< HEAD
-        command_line = "macs2 callpeak " + " ".join(macs_params) + " -t " + bam_tmp_file
-        command_line = command_line + ' -n ' + name + '_out --outdir ' + output_dir
-
-        logger.info("MACS2 - NAME: " + name)
-        logger.info("Output Files: " + narrowpeak)
-        logger.info("Output Files: " + summits_bed)
-        logger.info("Output Files: " + broadpeak)
-        logger.info("Output Files: " + gappedpeak)
-        logger.info("MACS2 COMMAND LINE: " + command_line)
-
-        if os.path.isfile(bam_tmp_file) is False or os.path.getsize(bam_tmp_file) == 0:
-            logger.fatal("MISSING FILE: " + bam_tmp_file)
-
-        aligned_count = bam_utils_handle.bam_count_reads(bam_tmp_file, aligned=True)
-        if int(aligned_count) > 0:
-            logger.progress("MACS2", task_id=0, total=1)
-            try:
-                args = shlex.split(command_line)
-                process = subprocess.Popen(args)
-                process.wait()
-            except (IOError, OSError) as msg:
-                logger.fatal("I/O error({0}): {1}\n{2}".format(
-                    msg.errno, msg.strerror, command_line))
-                return False
-=======
         Parameters
         ----------
         name : str
@@ -310,7 +279,6 @@
             If the tool is to be run over a single chromosome the matching
             chromosome name should be specified. If None then the whole bam file
             is analysed
->>>>>>> d5416e79
 
         Returns
         -------

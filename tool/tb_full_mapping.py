"""
.. See the NOTICE file distributed with this work for additional information
   regarding copyright ownership.

   Licensed under the Apache License, Version 2.0 (the "License");
   you may not use this file except in compliance with the License.
   You may obtain a copy of the License at

       http://www.apache.org/licenses/LICENSE-2.0

   Unless required by applicable law or agreed to in writing, software
   distributed under the License is distributed on an "AS IS" BASIS,
   WITHOUT WARRANTIES OR CONDITIONS OF ANY KIND, either express or implied.
   See the License for the specific language governing permissions and
   limitations under the License.
"""

from __future__ import print_function
import sys

try:
    if hasattr(sys, '_run_from_cmdl') is True:
        raise ImportError
    from pycompss.api.parameter import FILE_IN, FILE_OUT, IN
    from pycompss.api.task import task
    # from pycompss.api.constraint import constraint
    # from pycompss.api.api import compss_wait_on
except ImportError:
    print("[Warning] Cannot import \"pycompss\" API packages.")
    print("          Using mock decorators.")

    from utils.dummy_pycompss import FILE_IN, FILE_OUT, IN
    from utils.dummy_pycompss import task
    # from utils.dummy_pycompss import constraint
<<<<<<< HEAD
    from utils.dummy_pycompss import compss_wait_on
=======
    # from utils.dummy_pycompss import compss_wait_on
>>>>>>> 19c8d044

from basic_modules.tool import Tool

from pytadbit.mapping.mapper import full_mapping


# ------------------------------------------------------------------------------

class tbFullMappingTool(Tool):
    """
    Tool for mapping fastq paired end files to the GEM index files
    """

    def __init__(self):
        """
        Init function
        """
        print("TADbit full_mapping")
        Tool.__init__(self)

    @task(
        gem_file=FILE_IN, fastq_file=FILE_IN, windows=IN, window1=FILE_OUT,
        window2=FILE_OUT, window3=FILE_OUT, window4=FILE_OUT)
    # @constraint(ProcessorCoreCount=32)
    def tb_full_mapping_iter(
            self, gem_file, fastq_file, windows,
            window1, window2, window3, window4):  # pylint: disable=unused-argument
        """
        Function to map the FASTQ files to the GEM file over different window
        sizes ready for alignment

        Parameters
        ----------
        gem_file : str
            Location of the genome GEM index file
        fastq_file_bgd : str
            Location of the FASTQ file
        windows : list
            List of lists with the window sizes to be computed
        window1 : str
            Location of the first window index file
        window2 : str
            Location of the second window index file
        window3 : str
            Location of the third window index file
        window4 : str
            Location of the fourth window index file


        Returns
        -------
        window1 : str
            Location of the first window index file
        window2 : str
            Location of the second window index file
        window3 : str
            Location of the third window index file
        window4 : str
            Location of the fourth window index file

        """
        print("tb_full_mapping_iter")
        od_loc = fastq_file.split("/")
        output_dir = "/".join(od_loc[0:-1])

        full_mapping(
            gem_file, fastq_file, output_dir,
            windows=windows, frag_map=False, nthreads=32, clean=True,
            temp_dir='/tmp/'
        )

        return True

    @task(
        gem_file=FILE_IN, fastq_file=FILE_IN, enzyme_name=IN, windows=IN,
        full_file=FILE_OUT, frag_file=FILE_OUT)
    # @constraint(ProcessorCoreCount=16)
    def tb_full_mapping_frag(
            self, gem_file, fastq_file, enzyme_name, windows,
            full_file, frag_file):
        """
        Function to map the FASTQ files to the GEM file based on fragments
        derived from the restriction enzyme that was used.

        Parameters
        ----------
        gem_file : str
            Location of the genome GEM index file
        fastq_file_bgd : str
            Location of the FASTQ file
        enzyme_name : str
            Restriction enzyme name (MboI)
        windows : list
            List of lists with the window sizes to be computed
        window_file : str
            Location of the first window index file


        Returns
        -------
        window_file : str
            Location of the window index file

        """
        print("tb_full_mapping_frag")
        od_loc = fastq_file.split("/")
        output_dir = "/".join(od_loc[0:-1])

        print("TB MAPPING - output_dir:", output_dir)
        print("TB MAPPING - full_file dir:", full_file)
        print("TB MAPPING - frag_file dir:", frag_file)

        fastq_file_tmp = fastq_file.replace(".fastq", '')
        fastq_file_tmp = fastq_file_tmp.replace(".fq", '')

        with open(fastq_file_tmp + "_tmp.fastq", "wb") as f_out:
            with open(fastq_file, "rb") as f_in:
                f_out.write(f_in.read())

        full_mapping(
            gem_file, fastq_file_tmp + "_tmp.fastq", output_dir,
            r_enz=enzyme_name, windows=windows, frag_map=True, nthreads=32,
            clean=True, temp_dir='/tmp/'
        )

        with open(full_file, "wb") as f_out:
            with open(fastq_file_tmp + "_tmp_full_1-end.map", "rb") as f_in:
                f_out.write(f_in.read())

        with open(frag_file, "wb") as f_out:
            with open(fastq_file_tmp + "_tmp_frag_1-end.map", "rb") as f_in:
                f_out.write(f_in.read())

        return True

    def run(self, input_files, output_files, metadata=None):  # pylint: disable=too-many-locals,arguments-differ
        """
        The main function to map the FASTQ files to the GEM file over different
        window sizes ready for alignment

        Parameters
        ----------
        input_files : list
            gem_file : str
                Location of the genome GEM index file
            fastq_file_bgd : str
                Location of the FASTQ file
        metadata : dict
            windows : list
                List of lists with the window sizes to be computed
            enzyme_name : str
                Restriction enzyme used [OPTIONAL]


        Returns
        -------
        output_files : list
            List of locations for the output files.
        output_metadata : list
            List of matching metadata dict objects

        """

        gem_file = input_files[0]
        fastq_file = input_files[1]
        windows = metadata['windows']

        root_name = fastq_file.split("/")
        root_name[-1] = root_name[-1].replace('.fastq', '')
        root_name[-1] = root_name[-1].replace('.fq', '')

        # name = root_name[-1]

        # input and output share most metadata
        output_metadata = {}

        root_path = '/'.join(root_name)

        if windows is None:
            full_file = root_path + "_full.map"
            frag_file = root_path + "_frag.map"

            self.tb_full_mapping_frag(
                gem_file, fastq_file, metadata['enzyme_name'], windows,
                full_file, frag_file
            )
            # results = compss_wait_on(results)

            output_metadata['func'] = 'frag'
            return ([full_file, frag_file], output_metadata)

        window1 = root_path + "_full_" + str(windows[0][0]) + "-" + str(windows[0][1]) + ".map"
        window2 = root_path + "_full_" + str(windows[1][0]) + "-" + str(windows[1][1]) + ".map"
        window3 = root_path + "_full_" + str(windows[2][0]) + "-" + str(windows[2][1]) + ".map"
        window4 = root_path + "_full_" + str(windows[3][0]) + "-" + str(windows[3][1]) + ".map"

        self.tb_full_mapping_iter(
            gem_file, fastq_file, windows,
            window1, window2, window3, window4
        )
        # results = compss_wait_on(results)

        output_metadata['func'] = 'iter'
        return ([window1, window2, window3, window4], output_metadata)

# ------------------------------------------------------------------------------<|MERGE_RESOLUTION|>--- conflicted
+++ resolved
@@ -32,11 +32,7 @@
     from utils.dummy_pycompss import FILE_IN, FILE_OUT, IN
     from utils.dummy_pycompss import task
     # from utils.dummy_pycompss import constraint
-<<<<<<< HEAD
-    from utils.dummy_pycompss import compss_wait_on
-=======
     # from utils.dummy_pycompss import compss_wait_on
->>>>>>> 19c8d044
 
 from basic_modules.tool import Tool
 

--- conflicted
+++ resolved
@@ -25,11 +25,7 @@
     from pycompss.api.parameter import FILE_IN, FILE_OUT, IN
     from pycompss.api.task import task
     # from pycompss.api.constraint import constraint
-<<<<<<< HEAD
-    from pycompss.api.api import compss_wait_on
-=======
     # from pycompss.api.api import compss_wait_on
->>>>>>> 19c8d044
 except ImportError:
     print("[Warning] Cannot import \"pycompss\" API packages.")
     print("          Using mock decorators.")
@@ -48,12 +44,8 @@
 
 # ------------------------------------------------------------------------------
 
-<<<<<<< HEAD
-class tbParseMappingTool(Tool):  # pylint: disable=invalid-name
-=======
 
 class tbParseMappingTool(Tool):
->>>>>>> 19c8d044
     """
     Tool for parsing the mapped reads and generating the list of paired ends
     that have a match at both ends.
@@ -71,11 +63,7 @@
         window1_1=FILE_IN, window1_2=FILE_IN, window1_3=FILE_IN, window1_4=FILE_IN,
         window2_1=FILE_IN, window2_2=FILE_IN, window2_3=FILE_IN, window2_4=FILE_IN,
         reads=FILE_OUT)
-<<<<<<< HEAD
-    # @constraint(ProcessorCoreCount=32)  # pylint: disable=too-many-arguments,too-many-locals,no-self-use
-=======
     # @constraint(ProcessorCoreCount=32)  # pylint: disable=too-many-arguments,no-self-use,too-many-locals
->>>>>>> 19c8d044
     def tb_parse_mapping_iter(
             self, genome_seq, enzyme_name,
             window1_1, window1_2, window1_3, window1_4,
@@ -147,11 +135,7 @@
         window1_full=FILE_IN, window1_frag=FILE_IN,
         window2_full=FILE_IN, window2_frag=FILE_IN,
         reads=FILE_OUT)
-<<<<<<< HEAD
-    # @constraint(ProcessorCoreCount=32)  # pylint: disable=too-many-arguments,too-many-locals,no-self-use
-=======
     # @constraint(ProcessorCoreCount=32)  # pylint: disable=too-many-arguments,no-self-use
->>>>>>> 19c8d044
     def tb_parse_mapping_frag(
             self, genome_seq, enzyme_name,
             window1_full, window1_frag, window2_full, window2_frag,

--- conflicted
+++ resolved
@@ -190,15 +190,7 @@
                 fastq_trimmed[0], "tmp", fastq_trimmed[1] + "_trimming_report.txt"
             )
             with open(fastq_report, "wb") as f_out:
-<<<<<<< HEAD
                 with open(trimmed_report, "rb") as f_in:
-=======
-                with open(
-                    os.path.join(
-                        fastq_trimmed[0], fastq_trimmed[1] + "_trimming_report.txt"
-                    ), "rb"
-                ) as f_in:
->>>>>>> 09fc21d8
                     f_out.write(f_in.read())
         except (OSError, IOError) as error:
             logger.fatal("I/O error({0}) - TRIMMING REPORT FASTQ 1: {1}\n{2}\n{3}".format(
@@ -314,7 +306,6 @@
             with open(fastq2_file_out, "wb") as f_out:
                 with open(tg_tmp_out_2, "rb") as f_in:
                     f_out.write(f_in.read())
-<<<<<<< HEAD
 
             trimmed_report_1 = os.path.join(
                 fastq1_trimmed[0], "tmp", fastq1_trimmed[1] + "_trimming_report.txt"
@@ -324,25 +315,9 @@
             )
             with open(fastq1_report, "wb") as f_out:
                 with open(trimmed_report_1, "rb") as f_in:
-=======
-            with open(fastq1_report, "wb") as f_out:
-                with open(
-                    os.path.join(
-                        fastq1_trimmed[0], fastq1_trimmed[1] + "_trimming_report.txt"
-                    ), "rb"
-                ) as f_in:
->>>>>>> 09fc21d8
                     f_out.write(f_in.read())
             with open(fastq2_report, "wb") as f_out:
-<<<<<<< HEAD
                 with open(trimmed_report_2, "rb") as f_in:
-=======
-                with open(
-                    os.path.join(
-                        fastq2_trimmed[0], fastq2_trimmed[1] + "_trimming_report.txt"
-                    ), "rb"
-                ) as f_in:
->>>>>>> 09fc21d8
                     f_out.write(f_in.read())
         except (OSError, IOError) as error:
             logger.fatal("I/O error({0}) - Missing output file: {1}".format(

--- conflicted
+++ resolved
@@ -129,10 +129,6 @@
 
         # Output file name used by TrimGalore
         fastq_trimmed = os.path.split(fastq_file_in)
-<<<<<<< HEAD
-        fastq_trimmed = os.path.split(os.path.join(fastq_trimmed[0], "tmp", fastq_trimmed[1]))
-=======
->>>>>>> f5cfd925
 
         tail_substring = "fastq"
         if ".fq" in fastq_trimmed[1]:
@@ -142,38 +138,24 @@
         if fastq_trimmed[1][-3:] == ".gz":
             gzipped = True
 
-<<<<<<< HEAD
-        if gzipped:
-            tg_tmp_out = os.path.join(*fastq_trimmed)
-=======
         tmp_dir = os.path.join(fastq_trimmed[0], 'tmp')
 
         if gzipped:
             tg_tmp_out = os.path.join(tmp_dir, fastq_trimmed[1])
->>>>>>> f5cfd925
             tg_tmp_out = tg_tmp_out.replace(
                 "." + tail_substring + ".gz",
                 "_trimmed.fq.gz"
             )
         else:
-<<<<<<< HEAD
-            tg_tmp_out = os.path.join(*fastq_trimmed)
-=======
             tg_tmp_out = os.path.join(tmp_dir, fastq_trimmed[1])
->>>>>>> f5cfd925
             tg_tmp_out = tg_tmp_out.replace(
                 "." + tail_substring,
                 "_trimmed.fq"
             )
 
         try:
-<<<<<<< HEAD
-            os.mkdir(fastq_trimmed[0])
-        except (IOError, OSError) as msg:
-=======
             os.mkdir(tmp_dir)
         except (OSError, IOError) as msg:
->>>>>>> f5cfd925
             logger.warn("I/O error({0}) - tmp folder already exists: {1}".format(
                 msg.errno, msg.strerror))
 
@@ -207,12 +189,8 @@
             with open(fastq_report, "wb") as f_out:
                 with open(
                     os.path.join(
-<<<<<<< HEAD
-                        fastq_trimmed[0], fastq_trimmed[1] + "_trimming_report.txt"), "rb"
-=======
                         fastq_trimmed[0], "tmp", fastq_trimmed[1] + "_trimming_report.txt"
                     ), "rb"
->>>>>>> f5cfd925
                 ) as f_in:
                     f_out.write(f_in.read())
         except (OSError, IOError) as error:
@@ -266,15 +244,7 @@
 
         # Output file name used by TrimGalore
         fastq1_trimmed = os.path.split(fastq1_file_in)
-<<<<<<< HEAD
-        fastq1_trimmed = os.path.split(
-            os.path.join(fastq1_trimmed[0], "tmp", fastq1_trimmed[1]))
         fastq2_trimmed = os.path.split(fastq2_file_in)
-        fastq2_trimmed = os.path.split(
-            os.path.join(fastq2_trimmed[0], "tmp", fastq2_trimmed[1]))
-=======
-        fastq2_trimmed = os.path.split(fastq2_file_in)
->>>>>>> f5cfd925
 
         tail_substring = "fastq"
         if ".fq" in fastq1_trimmed[1]:
@@ -284,45 +254,20 @@
         if fastq1_trimmed[1][-3:] == ".gz":
             gzipped = True
 
-<<<<<<< HEAD
-        if gzipped:
-            tg_tmp_out_1 = os.path.join(*fastq1_trimmed)
-=======
         tmp_dir = os.path.join(fastq1_trimmed[0], 'tmp')
 
         if gzipped:
             tg_tmp_out_1 = os.path.join(fastq1_trimmed[0], 'tmp', fastq1_trimmed[1])
->>>>>>> f5cfd925
             tg_tmp_out_1 = tg_tmp_out_1.replace(
                 "." + tail_substring + ".gz",
                 "_val_1.fq.gz"
             )
-<<<<<<< HEAD
-            tg_tmp_out_2 = os.path.join(*fastq2_trimmed)
-=======
             tg_tmp_out_2 = os.path.join(fastq2_trimmed[0], 'tmp', fastq2_trimmed[1])
->>>>>>> f5cfd925
             tg_tmp_out_2 = tg_tmp_out_2.replace(
                 "." + tail_substring + ".gz",
                 "_val_2.fq.gz"
             )
         else:
-<<<<<<< HEAD
-            tg_tmp_out_1 = os.path.join(*fastq1_trimmed)
-            tg_tmp_out_1 = tg_tmp_out_1.replace(
-                "." + tail_substring,
-                "_val_1.fq.gz"
-            )
-            tg_tmp_out_2 = os.path.join(*fastq2_trimmed)
-            tg_tmp_out_2 = tg_tmp_out_2.replace(
-                "." + tail_substring,
-                "_val_2.fq.gz"
-            )
-
-        try:
-            os.mkdir(fastq1_trimmed[0])
-        except (IOError, OSError) as msg:
-=======
             tg_tmp_out_1 = os.path.join(fastq1_trimmed[0], 'tmp', fastq1_trimmed[1])
             tg_tmp_out_1 = tg_tmp_out_1.replace(
                 "." + tail_substring,
@@ -337,7 +282,6 @@
         try:
             os.mkdir(tmp_dir)
         except (OSError, IOError) as msg:
->>>>>>> f5cfd925
             logger.warn("I/O error({0}) - tmp folder already exists: {1}".format(
                 msg.errno, msg.strerror))
 
@@ -365,23 +309,15 @@
             with open(fastq1_report, "wb") as f_out:
                 with open(
                     os.path.join(
-<<<<<<< HEAD
-                        fastq1_trimmed[0], fastq1_trimmed[1] + "_trimming_report.txt"), "rb"
-=======
                         fastq1_trimmed[0], "tmp", fastq1_trimmed[1] + "_trimming_report.txt"
                     ), "rb"
->>>>>>> f5cfd925
                 ) as f_in:
                     f_out.write(f_in.read())
             with open(fastq2_report, "wb") as f_out:
                 with open(
                     os.path.join(
-<<<<<<< HEAD
-                        fastq2_trimmed[0], fastq2_trimmed[1] + "_trimming_report.txt"), "rb"
-=======
                         fastq2_trimmed[0], "tmp", fastq2_trimmed[1] + "_trimming_report.txt"
                     ), "rb"
->>>>>>> f5cfd925
                 ) as f_in:
                     f_out.write(f_in.read())
         except (OSError, IOError) as error:

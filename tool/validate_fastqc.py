--- conflicted
+++ resolved
@@ -33,15 +33,9 @@
     logger.warn("[Warning] Cannot import \"pycompss\" API packages.")
     logger.warn("          Using mock decorators.")
 
-<<<<<<< HEAD
-    from utils.dummy_pycompss import FILE_IN, FILE_OUT # pylint: disable=ungrouped-imports
-    from utils.dummy_pycompss import task # pylint: disable=ungrouped-imports
-    from utils.dummy_pycompss import compss_wait_on # pylint: disable=ungrouped-imports
-=======
     from utils.dummy_pycompss import FILE_IN, FILE_OUT  # pylint: disable=ungrouped-imports
     from utils.dummy_pycompss import task  # pylint: disable=ungrouped-imports
     # from utils.dummy_pycompss import compss_wait_on
->>>>>>> 19c8d044
 
 from basic_modules.metadata import Metadata
 from basic_modules.tool import Tool
